--- conflicted
+++ resolved
@@ -58,12 +58,9 @@
 //######################################################################
 
 #include <iostream>
-<<<<<<< HEAD
 #include <iomanip>
 #include <fstream>
-=======
 #include <sstream>
->>>>>>> a7cd8a13
 
 #include "TPRegexp.h"
 #include "TMath.h"
@@ -163,10 +160,6 @@
   TString simulationlabel    = (isSimulation?  "MC"    : "Data");
   TString strprocess         = (isDecay?       "Decay" : "Annihilation");
   
-<<<<<<< HEAD
-  // annihilation/decay channel string
-  TString  strchannel;
-=======
   // Decode the channel and save the decoded channels and branching ratios in channelval and brval, respectively.
   TObjArray* coefficients = channel.Tokenize("+");
   Int_t nChannels = coefficients->GetEntries();
@@ -178,7 +171,6 @@
   // annihilation/decay channel string
   TString strchannel;
   TString normchannel;
->>>>>>> a7cd8a13
   Double_t minmass = 0;
   std::ostringstream buffer;
   for (Int_t iChannel = 0; iChannel < nChannels; iChannel++)
@@ -245,7 +237,6 @@
   for(Int_t imass=0;imass<nmass;imass++)
     cout << massval[imass] << ((imass<nmass-1)? ", " : "");
   cout << " GeV" << endl;
-<<<<<<< HEAD
   
   cout << "*** IRF/DATA PLOTS      : " << (showSamplePlots?   "YES" : "NO") << endl;
   cout << "*** PARABOlA PLOTS      : " << (showParabolaPlots? "YES" : "NO") << endl;
@@ -253,11 +244,7 @@
   cout << "*** EXPORT DATA         : " << (exportData? "YES" : "NO") << endl;
   if(exportData)
     cout << " ** Format of export    : Glory Duck" << endl;
-=======
-  cout << "*** IRF/DATA PLOTS           : " << (showSamplePlots?   "YES" : "NO") << endl;
-  cout << "*** PARABOlA PLOTS           : " << (showParabolaPlots? "YES" : "NO") << endl;
-  cout << "*** Plot y-axis range        : " << plotmin << " to " << plotmax << Form(" %s", (isDecay? "s" : "cm^3/s")) << endl;
->>>>>>> a7cd8a13
+
   cout << "***" << endl;
   cout << "***********************************************************************************" << endl;
   cout << "***********************************************************************************" << endl;
@@ -583,100 +570,7 @@
 	      if(!strcmp(lkl[isample]->ClassName(),"Iact1dUnbinnedLkl")) fullLkl = dynamic_cast<Iact1dUnbinnedLkl*>(lkl[isample]);
 	      if(!strcmp(lkl[isample]->ClassName(),"Iact1dBinnedLkl"))   fullLkl = dynamic_cast<Iact1dBinnedLkl*>(lkl[isample]);
 	    
-<<<<<<< HEAD
-	      cout << "  ** Reading histos for sample " << fullLkl->GetName() << ":" << endl;
-
-	      // Read dN/dE for signal from file (try if it exists)
-	      if(!channel.CompareTo("gammagamma",TString::kIgnoreCase))
-	        {
-		  cout << "   * Setting dN/dE for a monochromatic line at energy " << mdm  << " GeV... " << flush;
-		  if(fullLkl->SetdNdESignalFunction("line",mdm,2))
-		    {
-		      cout << "Failed! <---------------- FATAL ERROR!!!" << endl;
-		      return;
-		    } 
-		  else
-		    cout << "Ok!" << endl;		  
-	        }
-	      else if(!channel.CompareTo("pi0pi0",TString::kIgnoreCase))
-	        {
-		  const Float_t mpi = 0.135; // pi0 mass in GeV
-		  Float_t emin =  mdm/2.*(1-TMath::Sqrt(1-mpi*mpi/(mdm*mdm)));
-		  Float_t emax =  mdm/2.*(1+TMath::Sqrt(1-mpi*mpi/(mdm*mdm)));
-		  cout << "   * Setting dN/dE for XX->pi0pi0 for mass = " << mdm  << " GeV (i.e. box between " << emin << " and " << emax << " GeV)... " << flush;
-		
-		  if(fullLkl->SetdNdESignalFunction("box",emin,emax,4))
-		    {
-		      cout << "Failed! <---------------- FATAL ERROR!!!" << endl;
-		      return;
-		    } 
-		  else
-		    cout << "Ok!" << endl;		  
-	        }
-	      else if(!channel.CompareTo("pi0gamma",TString::kIgnoreCase) || !channel.CompareTo("gammapi0",TString::kIgnoreCase))
-	        {
-		  const Float_t mpi = 0.135; // pi0 mass in GeV
-		  Float_t e0   = mdm-mpi*mpi/(4*mdm);
-		  Float_t emin = mdm/2.*((1+mpi*mpi/(4*mdm*mdm))-(1-mpi*mpi/(4*mdm*mdm)));
-		  Float_t emax = mdm/2.*((1+mpi*mpi/(4*mdm*mdm))+(1-mpi*mpi/(4*mdm*mdm)));
-		  cout << "   * Setting dN/dE for XX->pi0gamma for mass = " << mdm  << " GeV (i.e. a line at E0=" << e0<< ", plus a box between " << emin << " and " << emax << " GeV)... " << flush;
-
-		  if(fullLkl->SetdNdESignalFunction("line",e0,1))
-		    {
-		      cout << "Failed! <---------------- FATAL ERROR!!!" << endl;
-		      return;
-		    } 
-		  if(fullLkl->AdddNdESignalFunction("box",emin,emax,2))
-		    {
-		      cout << "Failed! <---------------- FATAL ERROR!!!" << endl;
-		      return;
-		    } 
-		  else
-		    cout << "Ok!" << endl;	
-	        }
-	      else if(!channel.CompareTo("ee",TString::kIgnoreCase))
-	        {
-		  const Float_t me = 0.511e-3; // e mass in GeV
-
-		  TF1* fee = new TF1("fee","1./137./TMath::Pi()/x*(TMath::Log(4*[0]*([0]-x)/([1]*[1]))-1)*(1+TMath::Power(4*[0]*([0]-x)/(4*[0]*[0]),2))",1e-4,mdm);
-		  fee->SetParameter(0,mdm);
-		  fee->SetParameter(1,me);
-		  Float_t emax = mdm*(1-TMath::Exp(1)/4.*me*me/(mdm*mdm));
-		  cout << "   * Setting dN/dE for XX->ee for mass = " << mdm  << " GeV (Emax = " << emax << ")... " << flush;
-
-		  if(fullLkl->SetdNdESignalFunction(fee,0,emax))
-		    {
-		      cout << "Failed! <---------------- FATAL ERROR!!!" << endl;		    
-		      return;
-		    } 
-		  else
-		    cout << "Ok!" << endl;
-		  delete fee;
-	        }
-	      else
-	        {
-		  TString dNdESignalFileNameForm   = fdNdEDir+"dNdESignal_"+channel+Form("_%smass.root",mprecform.Data());
-		  const TString dNdESignalFileName = Form(dNdESignalFileNameForm,(isDecay? mass/2. : mass));
-		  cout << "   * Reading dN/dE for signal from file " << dNdESignalFileName  << "... " << flush;
-		
-		  // Try to read dNdE from existing file
-		  if(fullLkl->ReaddNdESignal(dNdESignalFileName))
-		    {
-		      cout << "Failed! <---------------- FATAL ERROR!!!" << endl;
-		      return;
-		    } 
-		  else
-		    cout << "Ok!" << endl;
-	        }
-	    
-	      // Read or create dN/dE' for signal
-	      TString dNdEpSignalFileName;
-	      if(ioHdNdEpSignal)
-	        {
-		  TString dNdEpSignalFileNameForm = fdNdEpSignalDir+"dNdEpSignal_"+fullLkl->GetName()+"_"+channel+Form("_m%s",mprecform.Data())+".root";
-		  dNdEpSignalFileName = Form(dNdEpSignalFileNameForm,(isDecay? mass/2. : mass));
-		  cout << "   * Reading dN/dE' for signal from file " << dNdEpSignalFileName << "... " << flush;
-=======
+
 	    cout << "  ** Reading histos for sample " << fullLkl->GetName() << ":" << endl;
             // Delete existing fHdNdESignal and create empty one
             fullLkl->ResetdNdESignal();
@@ -778,7 +672,7 @@
 		TString dNdEpSignalFileNameForm = fdNdEpSignalDir+"dNdEpSignal_"+fullLkl->GetName()+"_"+normchannel+Form("_m%s",mprecform.Data())+".root";
 		dNdEpSignalFileName = Form(dNdEpSignalFileNameForm,(isDecay? mass/2. : mass));
 		cout << "   * Reading dN/dE' for signal from file " << dNdEpSignalFileName << "... " << flush;
->>>>>>> a7cd8a13
+
 		
 		  // if file does not exist, create dNdEpSignal histo (it will be saved in file later)
 		  if(fullLkl->ReaddNdEpSignal(dNdEpSignalFileName))
