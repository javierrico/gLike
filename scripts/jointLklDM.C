//######################################################################
//##
//##                         jointLklDM.C
//##
//##              AUTHOR: Javier Rico (jrico@ifae.es)
//##                        29/03/2017
//##
//##
//## IMPORTANT NOTE: THE USE OF THIS CODE TO PRODUCE PAPERS OF THE MAGIC
//## AND/OR CTA COLLABORATIONS IS ALLOWED FOLLOWING THEIR RESPECTIVE
//## PUBLICATION POLICIES FOR FULL-COLLABORATION PAPERS. FOR
//## PUBLICATIONS OUTSIDE THOSE FRAMEWORKS PLEASE CONTACT FIRST THE
//## AUTHORS (Jelena Aleksic <jelena@ifae.es> AND Javier Rico
//## <mailto:jrico@ifae.es>), WHO COULD CLAIM AUTHORSHIP OF THE
//## RESULTING PAPER.
//##
//## PLEASE CITE:
//## Aleksic, Rico & Martinez JCAP 10 (2012) 032
//##
//## jointLklDM.C
//##
//## Compute limits to Dark Matter annihilation cross-section (<sv>) or
//## decay lifetime (tau) using the full-likelihood approach as described
//## in Aleksic, Rico & Martinez JCAP 10 (2012) 032 and implemented in
//## gLike.
//##
//## You can specify two arguments:
//## 1. Name of the rc file (a TString)
//## 2. A random seed (a Int_t). If the seed is non-negative it is used 
//##    for the geenerator that simulates event energies according to the 
//##    background and signal pdf's, the observation time, signal 
//##    intensity, tau, dTau...
//##
//## The -2logLkl vs g0 curve is evaluated close to
//## its minimum and the limits are obtained from the point where the
//## curve crosses the minimum value plus deltaLogLkl (configurable).
//##
//## The macro produces (and saves) three different sets of plots:
//## - For each sample, a canvas (hadcanvas[isample]) containing the
//##   IRFs, dN_signal/dE and dN_signal/dE' and data plots. To obtain
//##   these plots set showSamplePlots==kTRUE.
//## - A canvas (lklcanvas) with one plot per considered
//##   mass value, where -2logLkl is plotted vs <sv> near the minimum.
//## - A canvas limcanvas with the limits on <sv> or tau vs mass for
//##   the considered DM channel, range of masses and data.
//##
//## You need to run the compiled version of the macro
//## by typing ".x jointLklDM.C+" in the ROOT command interpreter.
//##
//## Input files for MAGIC Stereo Segue observations can be downloaded
//## from 
//## https://dl.dropboxusercontent.com/u/14145932/MAGICStereoSegueIRFandData.tgz
//## and for CTA simulations from
//## http://www.mpi-hd.mpg.de/hfm/CTA/MC/performance-20deg/
//## BE AWARE THESE ARE MAGIC AND CTA INTERNAL FILES, RESPECTIVELY,
//## YOU CANNOT PUBLISH ON YOUR OWN IF YOU USE THEM!!
//##
//######################################################################

#include <iostream>
#include <iomanip>
#include <fstream>
#include <sstream>

#include "TPRegexp.h"
#include "TMath.h"
#include "TH1.h"
#include "TString.h"
#include "TObjString.h"
#include "TObjArray.h"
#include "TCanvas.h"
#include "TGraph.h"
#include "TFile.h"
#include "TLegend.h"
#include "TLatex.h"
#include "TStyle.h"
#include "TEnv.h"
#include "TROOT.h"
#include "TSystem.h"

#include "Iact1dUnbinnedLkl.h"
#include "Iact1dBinnedLkl.h"
#include "FermiTables2016Lkl.h"
#include "GloryDuckTables2019Lkl.h"
#include "LineSearchLkl.h"
#include "JointLkl.h"

using namespace std;

void setDefaultStyle();
void decode_channel(TObjArray* coefficients, Int_t &nChannels, TString *channelval, Double_t *brval);
void compute_branonBR(Float_t &mass, Int_t &nChannels, TString *channelval, Double_t *brval);
Int_t GetNSkippedMasses(Int_t nm,const Double_t* vm,Double_t minm);
void builddNdESignal(Lkl* lkl,TString dNdEDir, Int_t nChannels,TString* channelval,Double_t* brval,Float_t mdm,Bool_t isDecay,Bool_t isSimulation);
TString mprecform(Double_t val);

const Int_t nMaxLkls = 1000;

void jointLklDM(TString configFileName="$GLIKESYS/rcfiles/jointLklDM.rc",Int_t seed=-1)
{
  setDefaultStyle();

  // Look for configuration file
  gSystem->ExpandPathName(configFileName);
  TPMERegexp re("\\s+");
  
  Lkl::PrintGLikeBanner();
  
  // Print-out configuration info (part 1)
  cout << endl;
  cout << "***********************************************************************************" << endl;
  cout << "***********************************************************************************" << endl;
  cout << "***                            RUNNING jointLklDM.C                             ***" << endl;
  cout << "***********************************************************************************" << endl;
  cout << "***********************************************************************************" << endl;
  cout << "***" << endl;
  cout << "*** CONFIGURATION FILE       : " << configFileName << endl;
  if (gSystem->AccessPathName(configFileName, kFileExists))
    {
      cout << endl << "    Oops! problems reading config file file " << configFileName << " <---------------- FATAL ERROR!!!"<< endl;
      return;
    }

  // Read configuration file
  TEnv*  env = new TEnv(configFileName);
  TString  label             = env->GetValue("jointLklDM.Label","");
  TString  channel           = env->GetValue("jointLklDM.Channel","bb");
  TString  process           = env->GetValue("jointLklDM.Process","ann");
  Bool_t   isGpositive       = env->GetValue("jointLklDM.isGpositive",kFALSE);
  Bool_t   showSamplePlots   = env->GetValue("jointLklDM.showSamplePlots",kTRUE);
  Bool_t   showParabolaPlots = env->GetValue("jointLklDM.showParabolaPlots",kTRUE);
  Bool_t   showLimitPlots    = env->GetValue("jointLklDM.showLimitPlots",kTRUE);
  Double_t plotmin           = env->GetValue("jointLklDM.plotmin",0.);
  Double_t plotmax           = env->GetValue("jointLklDM.plotmax",0.);
  Double_t plotScale         = env->GetValue("jointLklDM.plotScale",1.);
  Double_t deltaLogLkl       = env->GetValue("jointLklDM.deltaLogLkl",2.71);
  TString  fInputDataPath    = env->GetValue("jointLklDM.path","");
  TString  fdNdEDir          = fInputDataPath+"/"+env->GetValue("jointLklDM.dNdEDir","")+"/";
  TString  fPlotsDir         = fInputDataPath+"/"+env->GetValue("jointLklDM.plotsDir","")+"/";
  TString  provval           = env->GetValue("jointLklDM.dNdEpSignalDir","-");
  TString  fdNdEpSignalDir   = fInputDataPath+"/"+provval+"/";
  Float_t  mcsv              = env->GetValue("jointLklDM.mcsv",0.);    // value of <sv> assumed for simulations
  Float_t  mcmass            = env->GetValue("jointLklDM.mcmass",0.);  // value of DM mass assumed for simulations
  TString  mcChannel         = env->GetValue("jointLklDM.mcChannel","bb");
  TString  mcProcess         = env->GetValue("jointLklDM.mcProcess","ann");
  TString  massList          = env->GetValue("jointLklDM.MassList","");
  Bool_t   exportData        = env->GetValue("jointLklDM.exportData",kFALSE);
  Double_t svMin             = env->GetValue("jointLklDM.exportSvMin",0.);
  Double_t svMax             = env->GetValue("jointLklDM.exportSvMax",0.);
  Bool_t   svLogStep         = env->GetValue("jointLklDM.exportSvLogStep",kTRUE);
  Int_t    svNPoints         = env->GetValue("jointLklDM.exportSvNPoints",0.);  
  TString  fExportDataPath   = fInputDataPath+"/"+env->GetValue("jointLklDM.exportDataPath","")+"/";
      
  // fill the list of masses to be studied
  UInt_t  nmass0  = re.Split(massList);
  Double_t* massval0 = new Double_t[nmass0];
  for(UInt_t imass=0;imass<nmass0;imass++)
    massval0[imass] = re[imass].Atof();

  // Set some flags
  Bool_t  isSimulation       = seed>=0;
  Bool_t  ioHdNdEpSignal     = provval.CompareTo("-");
  Bool_t  isDecay            = !process.CompareTo("dec",TString::kIgnoreCase);
  
  // define some labels according to input data
  TString simulationlabel    = (isSimulation?  "MC"    : "Data");
  TString strprocess         = (isDecay?       "Decay" : "Annihilation");
  
  // Decode the channel and save the decoded channels and branching ratios in channelval and brval, respectively.
  TObjArray* coefficients = channel.Tokenize("+");
  Int_t nChannels = coefficients->GetEntries();
  TString* channelval = new TString[nChannels];
  Double_t* brval = new Double_t[nChannels];
  // call the function that decodes the coefficients of the channel
  decode_channel(coefficients,nChannels,channelval,brval);

  // annihilation/decay channel string
  TString strchannel;
  TString normchannel;
  Double_t minmass = 0;
  std::ostringstream buffer;
  for (Int_t iChannel = 0; iChannel < nChannels; iChannel++)
    {
      if(nChannels == 1) strchannel = normchannel = "";
      else
          if(iChannel == 0) 
            {
              Float_t rounded_brval = ((Int_t)(brval[iChannel] * 100 + .5) / 100.0);
              buffer << rounded_brval;
              strchannel  = (TString) buffer.str().substr(0, 4) + "#upoint";
              normchannel = (TString) buffer.str().substr(0, 4) + "*";
            }
          else
            {
              Float_t rounded_brval = ((Int_t)(brval[iChannel] * 100 + .5) / 100.0);
              buffer.clear();
              buffer.str("");
              buffer << rounded_brval;
              strchannel.Append("#plus" + buffer.str().substr(0, 4) + "#upoint");
              normchannel.Append("+" + buffer.str().substr(0, 4) + "*");
            }
      normchannel.Append(channelval[iChannel]);

      if     (!channelval[iChannel].CompareTo("bb",TString::kIgnoreCase))         {strchannel.Append("b#bar{b}");              minmass=5;}
      else if(!channelval[iChannel].CompareTo("cc",TString::kIgnoreCase))         {strchannel.Append("c#bar{c}");              minmass=1.3;}
      else if(!channelval[iChannel].CompareTo("tt",TString::kIgnoreCase))         {strchannel.Append("t#bar{t}");              minmass=173;}
      else if(!channelval[iChannel].CompareTo("tautau",TString::kIgnoreCase))     {strchannel.Append("#tau^{+}#tau^{-}");      minmass=1.8;}
      else if(!channelval[iChannel].CompareTo("mumu",TString::kIgnoreCase))       {strchannel.Append("#mu^{+}#mu^{-}");        minmass=0.106;}
      else if(!channelval[iChannel].CompareTo("WW",TString::kIgnoreCase))         {strchannel.Append("W^{+}W^{-}");            minmass=80.3;}
      else if(!channelval[iChannel].CompareTo("ZZ",TString::kIgnoreCase))         {strchannel.Append("ZZ");                    minmass=91.2;}
      else if(!channelval[iChannel].CompareTo("hh",TString::kIgnoreCase))         {strchannel.Append("HH");                    minmass=125;}
      else if(!channelval[iChannel].CompareTo("gammagamma",TString::kIgnoreCase)) {strchannel.Append("#gamma#gamma");          minmass=0;}
      else if(!channelval[iChannel].CompareTo("pi0pi0",TString::kIgnoreCase))     {strchannel.Append("#pi^{0}#pi^{0}");        minmass=0.135;}
      else if(!channelval[iChannel].CompareTo("gammapi0",TString::kIgnoreCase))   {strchannel.Append("#pi^{0}#gamma");         minmass=0.135/2.;}
      else if(!channelval[iChannel].CompareTo("pi0gamma",TString::kIgnoreCase))   {strchannel.Append("#pi^{0}#gamma");         minmass=0.135/2.;}
      else if(!channelval[iChannel].CompareTo("ee",TString::kIgnoreCase))         {strchannel.Append("e^{+}e^{-}");            minmass=0.511e-3;}
      else if(!channelval[iChannel].CompareTo("nuenue",TString::kIgnoreCase))     {strchannel.Append("#nu_{e}#nu_{e}");        minmass=120.0;}
      else if(!channelval[iChannel].CompareTo("numunumu",TString::kIgnoreCase))   {strchannel.Append("#nu_{#mu}#nu_{#mu}");    minmass=120.0;}
      else if(!channelval[iChannel].CompareTo("nutaunutau",TString::kIgnoreCase)) {strchannel.Append("#nu_{#tau}#nu_{#tau}");  minmass=120.0;}
      else if(!channelval[iChannel].CompareTo("VV-4e",TString::kIgnoreCase))      {strchannel.Append("VV-4e");                 minmass=2.044e-3;}
      else if(!channelval[iChannel].CompareTo("VV-4mu",TString::kIgnoreCase))     {strchannel.Append("VV-4#mu");               minmass=0.424;}
      else if(!channelval[iChannel].CompareTo("VV-4tau",TString::kIgnoreCase))    {strchannel.Append("VV-4#tau");              minmass=7.2;}
      else if(!channelval[iChannel].CompareTo("branon",TString::kIgnoreCase))     {strchannel.Append("branon");                minmass=0;}
      else strchannel = "";
    }
  if(isDecay) minmass*=2;
  
  // Remove mass values below kinematical threshold
  Int_t           nskippedmass = GetNSkippedMasses(nmass0,massval0,minmass);
  Int_t           nmass        = nmass0-nskippedmass; 
  const Double_t* massval      = massval0+nskippedmass;

  // Print-out configuration info (part 2)
  cout << "*** I/O PATH                 : " << fInputDataPath << endl;
  cout << "***" << endl;
  cout << "*** LABEL                    : " << label <<  endl;
  cout << "*** PROCESS                  : " << strprocess << endl;
  cout << "*** CHANNEL                  : " << channel << endl;
  // how many and which channels are we considering?
  cout << " ** Channel check            : " << normchannel << endl;
  cout << "*** DATA/MC                  : " << simulationlabel << endl;
  if(isSimulation)
    {
      cout << " ** Seed                     : " << seed << endl;
      cout << " ** <sv>_MC                  : " << mcsv << " cm^3/s" << endl;
      cout << " ** m_MC                     : " << mcmass << " GeV" << endl;
    }
  cout << "*** G IS POSITIVE            : " << (isGpositive? "YES" : "NO") << endl;
      
  // how many and which mass values are we considering?
  cout << "*** NUMBER OF MASSES         : " << nmass << endl;
  cout << " ** Mass values              : "; 
  for(Int_t imass=0;imass<nmass;imass++)
    cout << massval[imass] << ((imass<nmass-1)? ", " : "");
  cout << " GeV" << endl;
  
  cout << "*** IRF/DATA PLOTS      : " << (showSamplePlots?   "YES" : "NO") << endl;
  cout << "*** PARABOlA PLOTS      : " << (showParabolaPlots? "YES" : "NO") << endl;
  cout << "*** Plot y-axis range   : " << plotmin << " to " << plotmax << Form(" %s", (isDecay? "s" : "cm^3/s")) << endl;
  cout << "*** EXPORT DATA         : " << (exportData? "YES" : "NO") << endl;
  if(exportData)
    cout << " ** Format of export    : Glory Duck" << endl;

  cout << "***" << endl;
  cout << "***********************************************************************************" << endl;
  cout << "***********************************************************************************" << endl;
  cout << endl;
  // End of print-out configuration info

  // Arrays of Lkl parabolas (one per mass value) to be plotted is showParabolaPlots=kTRUE
  TGraph*  grLklParabola[nmass];
  for(Int_t imass=0;imass<nmass;imass++)
    grLklParabola[imass] = NULL;
  const Int_t nlines = 5;  // number of lines in parabolas canvas
  Int_t ncols = TMath::Ceil(nmass/Float_t(nlines)); // number of columns in parabolas canvas

  // Define logJ variable to check if the exportData option can be applied
  Double_t logJ = 0.;

  // The classes composing the joint likelihood
  Lkl** lkl    = new Lkl*[nMaxLkls];
  Lkl** sample = new Lkl*[nMaxLkls];
  
  // read rc file for likelihood construction
  cout << "****************************************************************" << endl;
  cout << "*** CONFIGURING Lkl OBJECTS " << endl;
  Int_t nLkls = 0;
  Int_t nsamples = 0;
  for(Int_t iLkl=0;iLkl<nMaxLkls;iLkl++)
    {
      // look for likelihood entries in the rc file
      TString lklString = env->GetValue(Form("jointLklDM.lklTerm%03d",iLkl),"");
      if(lklString.CompareTo("")==0) break; // if one index is missing, the search is stopped
      else nLkls++;
      
      // lklString should read: Type ParentTerm options
      UInt_t   nfields   = re.Split(lklString,3);
      if(nfields<2)
	{
	  cout << Form("jointLklDM Error: rc file entry for lklTerm%03d has %d entries (minimum of 2 is needed) <---------------- FATAL ERROR!!!",iLkl,nfields);
	  return;
	}
      
      TString  classType   = re[0];
      Int_t    parLkl      = (iLkl>0? re[1].Atoi() : -1);
      TString  inputString = (nfields>2 ? re[2] : "missingFileName");

      // Start reporting what we have read
      cout << "***" << endl;
      cout << "*** Found lkl Term #" << iLkl  << endl;
      cout << " ** Class type      : " << classType << endl;
      cout << " ** Parent term     : " << (parLkl<0? "NONE" : Form("%d",parLkl)) << endl;
      cout << " ** Input string    : " << inputString << endl;

      // add path
      inputString+=(" path="+fInputDataPath);

      // create the proper object according to classType 
      if(classType.CompareTo("Iact1dUnbinnedLkl")==0)
	{	  
	  lkl[iLkl] =  new Iact1dUnbinnedLkl(inputString);
	  lkl[iLkl]->SetName(Form("Iact1dUnbinnedLkl_%02d",iLkl));

	  // save as sample (as opposed to JointLkl)
	  sample[nsamples++] = lkl[iLkl];

          // if it's simulation of the null hypothesis, we can already simulate the data sample
          if(isSimulation && mcsv==0)
	    {
              cout << "  * Simulating observations for <sv> = " << mcsv << endl;
	      if(dynamic_cast<Iact1dUnbinnedLkl*>(lkl[iLkl])->SimulateDataSamples(seed,mcsv))
		{
		  cout << " ## Oops! Cannot simulate samples for " << lkl[iLkl]->GetName() << " <---------------- FATAL ERROR!!!"<< endl;
		  return;
		}
	    }
	  else
	    if(dynamic_cast<Iact1dUnbinnedLkl*>(lkl[iLkl])->GetNon()<1)
	      {
		  cout << " ## Oops! No data (from input or simulated) associated to " << lkl[iLkl]->GetName() << " <---------------- FATAL ERROR!!!"<< endl;
		  return;
	      }	 	      
	}
      else if(classType.CompareTo("Iact1dBinnedLkl")==0)
	{
	  // read input string
	  lkl[iLkl] =  new Iact1dBinnedLkl(inputString);

	  // save as sample (as opposed to JointLkl)
	  sample[nsamples++] = lkl[iLkl];

	  // configure
	  lkl[iLkl]->SetName(Form("Iact1dBinnedLkl_%02d",iLkl));	  

          // if it's simulation of the null hypothesis, we can already simulate the data sample
          if(isSimulation && mcsv==0)
	    {
              cout << "  * Simulating observations for <sv> = " << mcsv << endl;
	      if(dynamic_cast<Iact1dBinnedLkl*>(lkl[iLkl])->SimulateDataSamples(seed,mcsv))
		{
		  cout << " ## Oops! Cannot simulate samples for " << lkl[iLkl]->GetName() << " <---------------- FATAL ERROR!!!"<< endl;
		  return;
		}
	    }
	  else
	    if(dynamic_cast<Iact1dBinnedLkl*>(lkl[iLkl])->GetNon()<1)
	      {
		cout << " ## Oops! No data (from input or simulated) associated to " << lkl[iLkl]->GetName() << " <---------------- FATAL ERROR!!!"<< endl;
		return;
	      }	 
	}
      else if(classType.CompareTo("LineSearchLkl")==0)
	{
	  if(channel.CompareTo("gammagamma",TString::kIgnoreCase))
            {
              cout << " ## Oops! The LineSearchLkl class can only be used for the channel gammagamma and cannot be used for the channel " << channel << " <---------------- FATAL ERROR!!!"<< endl;
              return;
            }

	  // read input string
	  lkl[iLkl] =  new LineSearchLkl(inputString);

	  // save as sample (as opposed to JointLkl)
	  sample[nsamples++] = lkl[iLkl];

	  // configure
	  lkl[iLkl]->SetName(Form("LineSearchLkl_%02d",iLkl));

	  // if it's simulation, simulate the data sample
	  if(isSimulation)
	    {
	      if(dynamic_cast<LineSearchLkl*>(lkl[iLkl])->SimulateDataSamples(seed,mcG))
		{
		  cout << " ## Oops! Cannot simulate samples for " << lkl[iLkl]->GetName() << " <---------------- FATAL ERROR!!!"<< endl;
		  return;
		}
	    }
	  else
	    if(dynamic_cast<LineSearchLkl*>(lkl[iLkl])->GetNon()<1)
	      {
		cout << " ## Oops! No data (from input or simulated) associated to " << lkl[iLkl]->GetName() << " <---------------- FATAL ERROR!!!"<< endl;
		return;
	      }	 
        }
      else if(classType.CompareTo("JointLkl")==0)
	{	  
	  lkl[iLkl] =  new JointLkl(inputString);
	  lkl[iLkl]->SetName(Form("JointLkl_%02d",iLkl));
	}
      else if(classType.CompareTo("FermiTables2016Lkl")==0)
	{
	  lkl[iLkl] =  new FermiTables2016Lkl(inputString);
	  lkl[iLkl]->SetName(Form("FermiTables2016Lkl_%02d",iLkl));
	}
      else if(classType.CompareTo("GloryDuckTables2019Lkl")==0)
	{
          if(isSimulation)
            {
              TPMERegexp re(".txt");
              UInt_t nfields = re.Split(inputString);
              inputString = re[0] + Form("_%d.txt",seed) + re[1];
              cout << "  * Modified        : " << inputString << endl;
            }
	  GloryDuckTables2019Lkl *tmpLkl =  new GloryDuckTables2019Lkl(inputString);
          Bool_t massAvailable = kFALSE;
          for(Int_t jmass=0;jmass<nmass;jmass++)
            {
              massAvailable = kFALSE;
              Double_t massToBeTested = massval[jmass];
              for(UInt_t kmass=0;kmass<tmpLkl->GetNMasses();kmass++)
                {
                  Double_t massInTheFile = tmpLkl->GetActiveMass(kmass);
                  if(TMath::Abs(massToBeTested-massInTheFile) < 1.e-6)
                    massAvailable = kTRUE;
                }
            }
          if(!massAvailable)
            {
              cout << " ## Oops! At least one mass to be tested is not in the file given as an input <---------------- FATAL ERROR!!!"<< endl;
              return;
            }
	  lkl[iLkl] = tmpLkl;
	}
      else
	{
	  cout << " ## Oops! Lkl class type " << classType << " unkonwn <---------------- FATAL ERROR!!!"<< endl;
	  return;
	}
      
      // Check if the input parameters allow to export data
      if(exportData)
        {
          if(iLkl == 0 && classType.CompareTo("JointLkl")==0)
            {
              if(lkl[iLkl]->GetDUnitsOfG() > 1e-5)
                {
                  cout << " ## Warning! This format of exported data implies that LogJ is fixed, your main JointLkl object has non-nul DlogJ error, by precaution the exported file will NOT be created." << endl;
                  exportData=kFALSE;
                }
              else
                continue;
            }
          else if(iLkl >=1 && classType.CompareTo("JointLkl")==0)
            {
              cout << " ## Warning! This format of exported data implies that one file corresponds to one source, your rc file contains more than one JointLkl object which contradicts this assumption, by precaution the exported file will NOT be created." << endl;
              exportData=kFALSE;
            }
          else if(iLkl==1)
            {
	      // casted pointer (for less messy code)
	      Iact1dUnbinnedLkl* fullLkl = NULL;
	      if(!strcmp(lkl[iLkl]->ClassName(),"Iact1dUnbinnedLkl")) fullLkl = dynamic_cast<Iact1dUnbinnedLkl*>(lkl[iLkl]);
	      if(!strcmp(lkl[iLkl]->ClassName(),"Iact1dBinnedLkl"))   fullLkl = dynamic_cast<Iact1dBinnedLkl*>(lkl[iLkl]);
              logJ = fullLkl->GetLogJ(); //initializing the logJ value with the first one found

              if (lkl[iLkl]->GetDUnitsOfG() > 1e-5)
                {
                  cout << " ## Warning! This format of exported data implies that LogJ is fixed, one of your objects has non-nul DlogJ error, by precaution the exported file will NOT be created." << lkl[iLkl]->GetDUnitsOfG() << endl;
                  exportData=kFALSE;
                }
            }
          else
            {
	      // casted pointer (for less messy code)
	      Iact1dUnbinnedLkl* fullLkl = NULL;
	      if(!strcmp(lkl[iLkl]->ClassName(),"Iact1dUnbinnedLkl")) fullLkl = dynamic_cast<Iact1dUnbinnedLkl*>(lkl[iLkl]);
	      if(!strcmp(lkl[iLkl]->ClassName(),"Iact1dBinnedLkl"))   fullLkl = dynamic_cast<Iact1dBinnedLkl*>(lkl[iLkl]);

              if(TMath::Abs(fullLkl->GetLogJ()-logJ) > 1e-5)
                {
                  cout << " ## Warning! This format of exported data implies that one file corresponds to one source, your rc file contains differents LogJ values which contradicts this assumption, by precaution the exported file will NOT be created." << endl;
                  exportData=kFALSE;
                }
              else if (lkl[iLkl]->GetDUnitsOfG() > 1e-5)
                {
                  cout << " ## Warning! This format of exported data implies that LogJ is fixed, one of your objects has non-nul DlogJ error, by precaution the exported file will NOT be created." << endl;
                  exportData=kFALSE;
                }
            }
        }

      // Construct the joint Lkl tree structure: link lkl[iLkl] to the proper JointLkl object with parLkl
      if(iLkl>0 && parLkl>=iLkl) // only lkls with lower indices (already processed) are accepted
	{
	  cout << Form(" ## Oops! Parent JointLkl for lklTerm%03d cannot be lklTerm%03d, should be smaller index",iLkl,parLkl) << " <---------------- FATAL ERROR!!!"<< endl;
	  return;	      
	}
      else if(parLkl>=0 && strcmp(lkl[parLkl]->ClassName(),"JointLkl")!=0) // only lkls of type JointLkl are accepted
	{
	  cout << Form(" ## Oops! Parent JointLkl for lklTerm%03d cannot be lklTerm%03d",iLkl,parLkl) << ", because it is of type" << lkl[parLkl]->ClassName() << " instead of JointLkl <---------------- FATAL ERROR!!!"<< endl;
	  return;
	}
      else if(parLkl>=0)
	dynamic_cast<JointLkl*>(lkl[parLkl])->AddSample(lkl[iLkl]);
    } // end of loop over likelihood terms in the rc file

  if(nLkls<2)
    {
      cout << " ## Oops! there must be at least 2 lkl terms... but there are " << nLkls << " <---------------- FATAL ERROR!!!"<< endl;
      return;      
    }

  lkl[0]->SetErrorDef(deltaLogLkl); // set the error correponding to the required CL
  if(isGpositive)
    lkl[0]->SetGIsPositive();
  cout << "***" << endl;
  cout << "****************************************************************" << endl;
  cout << "*** SUMMARY OF LKL TERMS: " << endl;
  cout << "****************************************************************" << endl;

  lkl[0]->PrintData();

  // Create stream to export data
  std::ofstream data;

  // Preparing data export to Glory Duck format
  Double_t svStep = 0.;
  Double_t isv = svMax;
  Double_t svScan[svNPoints+1];
  vector<vector<Double_t> > vlkl2D(svNPoints+1);
  if (exportData)
    {
      // Create directory and open file for data export
      TString exportDataDir = fExportDataPath+simulationlabel+"/";
      gSystem->Exec(Form("mkdir -p %s",exportDataDir.Data()));
      TString seedTag  = (seed<0? "" : Form("_%d",seed));
      TString dataFile = exportDataDir+label+seedTag+".txt";
      data.open(dataFile);

      // Write first line of the file
      data << left << setw(15) << logJ;
      for(Int_t imass=0;imass<nmass;imass++)
        data << left << setw(15) << massval[imass];
      data << endl;

      // Define svStep
      Int_t counter = 0;
      if (svLogStep) svStep = TMath::Exp(TMath::Log(TMath::Abs(svMax/svMin))/svNPoints);
      else           svStep = TMath::Abs(svMax-svMin)/svNPoints;

      // Initialise svScan with all <sv> values
      for(Int_t i=0; i<=svNPoints; i++)
        {
          svScan[counter] = isv;
          counter++;
          if (svLogStep) isv/=svStep;
          else           isv-=svStep;
          vlkl2D[i] = vector<Double_t>(nmass,0.);
        }
    }

  // Loop over masses and compute the limits
  ///////////////////////////////////////////
  Double_t svLimVal[nmass];
  Double_t svSenVal[nmass];
  TCanvas** hadcanvas = new TCanvas*[nsamples];
  for(Int_t isample=0;isample<nsamples;isample++)
    hadcanvas[isample] = NULL;
  TCanvas* lklcanvas = NULL;
  Bool_t Init_canvas_samples = kFALSE;
  Bool_t Init_canvas_parabolas = kFALSE;
  cout << endl;
  cout << "***********************************************************************************" << endl;
  cout << "**** LOOPING OVER MASSES, CONFIGURE MASS-DEPENDENT HISTOS AND CALL LKL MINIMIZATION" << endl;
  for(Int_t imass=0;imass<nmass;imass++)
    {
      // Configure
      const Double_t mass = massval[imass];
      Float_t mdm  = (isDecay? mass/2. : mass);
      
      cout << "****" << endl;
      cout << "**** DM mass = " << mass << " GeV  (" << imass+1 << "/" << nmass << ")" << endl;
      cout << "**************************************" << endl;
      // compute the branching ratios for the branon model for each DM mass
      if(!channel.CompareTo("branon",TString::kIgnoreCase))
        {
          // release the memory of channelval and brval
          delete [] channelval;
          delete [] brval;
          // number of considering channels
          nChannels = 9;
          channelval = new TString[nChannels];
          brval = new Double_t[nChannels];
          // call the function that computes the branching ratios and save them in channelval and brval
          compute_branonBR(mdm,nChannels,channelval,brval);
          // Print-Out the freshly computed branching ratios for validation
          cout << "**** Branon branching ratios: ";
          for(Int_t iChannel=0;iChannel<nChannels;iChannel++)
            cout << brval[iChannel] << "*" << channelval[iChannel] << ((iChannel<nChannels-1)? "+" : "");
          cout << endl;
        }

      // Loop over samples to read the dN/dE and dN/dE' histos for signal from files
      ///////////////////////////////////////////////////////////////////////////////////////////////
      Bool_t saveHistosInFile=kFALSE;
      cout << " *** Read or compute dN/dE and dN/dE' histos for each samples:" << endl;
      for(Int_t isample=0;isample<nLkls;isample++)
        {
	  if(!strcmp(lkl[isample]->ClassName(),"Iact1dUnbinnedLkl") || !strcmp(lkl[isample]->ClassName(),"Iact1dBinnedLkl") || !strcmp(lkl[isample]->ClassName(),"LineSearchLkl"))
	    {
	      builddNdESignal(lkl[isample],fdNdEDir,nChannels,channelval,brval,mdm,isDecay,isSimulation);

	      // Read or create dN/dE' for signal
	      Iact1dUnbinnedLkl* fullLkl = NULL;
	      if(!strcmp(lkl[isample]->ClassName(),"Iact1dUnbinnedLkl")) fullLkl = dynamic_cast<Iact1dUnbinnedLkl*>(lkl[isample]);
	      if(!strcmp(lkl[isample]->ClassName(),"Iact1dBinnedLkl"))   fullLkl = dynamic_cast<Iact1dBinnedLkl*>(lkl[isample]);
	      if(!strcmp(lkl[isample]->ClassName(),"LineSearchLkl"))     fullLkl = dynamic_cast<LineSearchLkl*>(lkl[isample]);

              // implementation of sliding window technique
              if(!strcmp(lkl[isample]->ClassName(),"LineSearchLkl"))
                {
                  cout << "  ** Applying sliding window technique for sample " << fullLkl->GetName() << ":" << endl;
                  cout << "  * Previous settings were Emin = " << fullLkl->GetEmin() << " and Emax = " << fullLkl->GetEmax() << endl;

                  // define energy window width, hardcoded for now
                  Double_t energyWindowWidth = 2;

                  // define low threshold, hardcoded for now
                  Double_t windowLowThreshold = 100.0;

                  Double_t energyWindowLowEdge = mass * (1. - energyWindowWidth * fullLkl->GetGEreso()->Eval(TMath::Log10(mass)));
                  Double_t energyWindowHighEdge = mass * (1. + energyWindowWidth * fullLkl->GetGEreso()->Eval(TMath::Log10(mass)));
                  if(energyWindowLowEdge<windowLowThreshold) energyWindowLowEdge = windowLowThreshold;

                  fullLkl->SetEpmin(energyWindowLowEdge);
                  fullLkl->SetEpmax(energyWindowHighEdge);
                  fullLkl->SetChecked(kFALSE);

                  cout << "  * New settings are Emin = " << fullLkl->GetEmin() << " and Emax = " << fullLkl->GetEmax() << endl;
                }

<<<<<<< HEAD
=======
	      cout << "  ** Reading histos for sample " << fullLkl->GetName() << ":" << endl;
	      // Delete existing fHdNdESignal and create empty one
	      fullLkl->ResetdNdESignal();
	      
	      for(Int_t iChannel=0;iChannel<nChannels;iChannel++)
		{
		  // Read dN/dE for signal from file (try if it exists)
		  if(brval[iChannel] != 0.0)
		    {
		      if(!channelval[iChannel].CompareTo("gammagamma",TString::kIgnoreCase))
			{
			  cout << "   * Setting dN/dE for a monochromatic line at energy " << mdm  << " GeV with BR = " << brval[iChannel] << " ... " << flush;
			  if(fullLkl->AdddNdESignalFunction("line",mdm,2,brval[iChannel]))
			    {
			      cout << "Failed! <---------------- FATAL ERROR!!!" << endl;
			      return;
			    }
			  else
			    cout << "Ok!" << endl;
			}
		      else if(!channelval[iChannel].CompareTo("pi0pi0",TString::kIgnoreCase))
			{
			  const Float_t mpi = 0.135; // pi0 mass in GeV
			  Float_t emin =  mdm/2.*(1-TMath::Sqrt(1-mpi*mpi/(mdm*mdm)));
			  Float_t emax =  mdm/2.*(1+TMath::Sqrt(1-mpi*mpi/(mdm*mdm)));
			  cout << "   * Setting dN/dE for XX->pi0pi0 for mass = " << mdm  << " GeV (i.e. box between " << emin << " and " << emax << " GeV) with BR = " << brval[iChannel] << "... " << flush;
			  
			  if(fullLkl->AdddNdESignalFunction("box",emin,emax,4,brval[iChannel]))
			    {
			      cout << "Failed! <---------------- FATAL ERROR!!!" << endl;
			      return;
			    }
			  else
			    cout << "Ok!" << endl;
			}
		      else if(!channelval[iChannel].CompareTo("pi0gamma",TString::kIgnoreCase) || !channelval[iChannel].CompareTo("gammapi0",TString::kIgnoreCase))
			{
			  const Float_t mpi = 0.135; // pi0 mass in GeV
			  Float_t e0   = mdm-mpi*mpi/(4*mdm);
			  Float_t emin = mdm/2.*((1+mpi*mpi/(4*mdm*mdm))-(1-mpi*mpi/(4*mdm*mdm)));
			  Float_t emax = mdm/2.*((1+mpi*mpi/(4*mdm*mdm))+(1-mpi*mpi/(4*mdm*mdm)));
			  cout << "   * Setting dN/dE for XX->pi0gamma for mass = " << mdm  << " GeV (i.e. a line at E0=" << e0<< ", plus a box between " << emin << " and " << emax << " GeV) with BR = " << brval[iChannel] << "... " << flush;
			  
			  if(fullLkl->AdddNdESignalFunction("line",e0,1,brval[iChannel]))
			    {
			      cout << "Failed! <---------------- FATAL ERROR!!!" << endl;
			      return;
			    }
			  if(fullLkl->AdddNdESignalFunction("box",emin,emax,2,brval[iChannel]))
			    {
			      cout << "Failed! <---------------- FATAL ERROR!!!" << endl;
			      return;
			    }
			  else
			    cout << "Ok!" << endl;
			}
		      // commented out because we read it from histograms like the rest of the usual channels
		      // else if(!channelval[iChannel].CompareTo("ee",TString::kIgnoreCase))
		      //   {
		      //     const Float_t me = 0.511e-3; // e mass in GeV
		      
		      //     TF1* fee = new TF1("fee","1./137./TMath::Pi()/x*(TMath::Log(4*[0]*([0]-x)/([1]*[1]))-1)*(1+TMath::Power(4*[0]*([0]-x)/(4*[0]*[0]),2))",1e-4,mdm);
		      //     fee->SetParameter(0,mdm);
		      //     fee->SetParameter(1,me);
		      //     Float_t emax = mdm*(1-TMath::Exp(1)/4.*me*me/(mdm*mdm));
		      //     cout << "   * Setting dN/dE for XX->ee for mass = " << mdm  << " GeV (Emax = " << emax << ") with BR = " << brval[iChannel] << "... " << flush;
		      
		      //     if(fullLkl->AdddNdESignalFunction(fee,0,emax,brval[iChannel]))
		      //       {
		      //          cout << "Failed! <---------------- FATAL ERROR!!!" << endl;
		      //          return;
		      //       }
		      //     else
		      //       cout << "Ok!" << endl;
		      //     delete fee;
		      //   }
		      else
			{
			  TString dNdESignalFileNameForm   = fdNdEDir+"dNdESignal_"+channelval[iChannel]+Form("_%smass.root",mprecform.Data());
			  const TString dNdESignalFileName = Form(dNdESignalFileNameForm,(isDecay? mass/2. : mass));
			  cout << "   * Reading dN/dE for signal from file " << dNdESignalFileName  << " with BR = " << brval[iChannel] << "... " << flush;
			  
			  // Try to read dNdE from existing file
			  if(fullLkl->AdddNdESignal(dNdESignalFileName,brval[iChannel]))
			    {
			      cout << "Failed! <---------------- FATAL ERROR!!!" << endl;
			      return;
			    }
			  else
			    cout << "Ok!" << endl;
			}
		    }
		}
	      
	      // Read or create dN/dE' for signal
>>>>>>> e773082b
	      TString dNdEpSignalFileName;
	      if(ioHdNdEpSignal)
		{
		  TString dNdEpSignalFileNameForm = fdNdEpSignalDir+"dNdEpSignal_"+fullLkl->GetName()+"_"+normchannel+Form("_m%s",mprecform(mdm).Data())+".root";
		  dNdEpSignalFileName = Form(dNdEpSignalFileNameForm,mdm);
		  cout << "   * Reading dN/dE' for signal from file " << dNdEpSignalFileName << "... " << flush;
		  
		  
		  // if file does not exist, create dNdEpSignal histo (it will be saved in file later)
		  if(fullLkl->ReaddNdEpSignal(dNdEpSignalFileName))
		    {
		      cout << endl << "     Not found! dNdEpSignal histo will be calculated and saved in file " << dNdEpSignalFileName << endl;
		      saveHistosInFile=kTRUE;
		    }
		  // if file exists, read histo and use it
		  else
		    cout << "Ok!" << endl;	   	      
	        }
	      
	      // Set the units of g for the different samples (this also creates the fHdNdEpSignal histo
	      if(isDecay)
	        fullLkl->SetDMDecayUnitsForG(mass);
	      else	      
	        fullLkl->SetDMAnnihilationUnitsForG(mass);

              // in case simulations were requested with DM cont, do them now
	      if(isSimulation && mcsv>0 && mcmass>0)
		{
		  cout << "  * Simulating observations for <sv> = " << mcsv << " and m_DM = " << mcmass << endl;

		  if(fullLkl->SimulateDataSamples(seed,mcsv))
		    {
		      cout << " ## Oops! Cannot simulate samples for " << fullLkl->GetName() << " <---------------- FATAL ERROR!!!"<< endl;
		      exit(1);
		    }
		}

	      // Save the dN_signal/dE' created in the SetDMAnnihilationUnitsForG call
	      if(ioHdNdEpSignal && saveHistosInFile)
	        {
		  // saving fHdNdEpSignal histo
		  gSystem->Exec(Form("mkdir -p %s",fdNdEpSignalDir.Data()));
		  
		  TFile* dNdEpSignalFile = new TFile(dNdEpSignalFileName,"RECREATE");
		  TH1F*  hdNdEpSignal    = new TH1F(*fullLkl->GetHdNdEpSignal());
		  hdNdEpSignal->SetDirectory(0);
		  cout << "     Saving dN/dE' signal histo to " << dNdEpSignalFileName << "... " << flush;
		  hdNdEpSignal->Write();
		  dNdEpSignalFile->Close();
		  delete dNdEpSignalFile;
		  delete hdNdEpSignal;
		  cout << "Ok!" << endl;
	        } 
	    }
          else if(!strcmp(lkl[isample]->ClassName(),"GloryDuckTables2019Lkl"))
            {
              GloryDuckTables2019Lkl* gdLkl = dynamic_cast<GloryDuckTables2019Lkl*>(lkl[isample]);
              if(gdLkl->SetActiveMass(mass))
                {
                  cout << " ## Oops! The DM mass selected (" << mass << " GeV) doesn't exist in the input file <---------------- FATAL ERROR!!!" << endl;
                  return;
                } 
            }
        } // end of loop over samples
      cout << " *** End of reading dN_signal/dE and dN_signal/dE' histograms" << endl;  

      // Plot IRF and data
      /////////////////////
      if(showSamplePlots)
	// loop over samples
	for(Int_t isample=0;isample<nsamples;isample++)
	  {
	    Iact1dUnbinnedLkl* fullLkl = dynamic_cast<Iact1dUnbinnedLkl*>(sample[isample]);
 
	    if(!Init_canvas_samples)
	      {
		hadcanvas[isample] = fullLkl->PlotHistosAndData();
		hadcanvas[isample]->SetName(Form("hadcanvas_%d",isample));
		hadcanvas[isample]->SetTitle(Form("IRFs and data for sample %d",isample));
		hadcanvas[isample]->cd(5);
		TLatex* ltchannel;
		if(nChannels == 1) ltchannel = new TLatex(0.8,0.8,strchannel);
		else ltchannel = new TLatex(0.7,0.8,strchannel);
		ltchannel->SetTextSize(0.055);
		ltchannel->SetNDC();
		ltchannel->Draw();
	        if (!Init_canvas_samples && isample==nsamples-1) Init_canvas_samples = kTRUE;
	      }
	    else
	      {
		hadcanvas[isample]->cd(5);
		TH1F* hdNdESignal = new TH1F(*fullLkl->GetHdNdESignal());
		hdNdESignal->SetLineStyle((imass+1)%8);
		hdNdESignal->DrawCopy("same");
		delete hdNdESignal;

		hadcanvas[isample]->cd(6);
		TH1F* hdNdEpSignal = new TH1F(*fullLkl->GetHdNdEpSignal());
		hdNdEpSignal->SetLineStyle((imass+1)%8);
		hdNdEpSignal->Scale(hdNdEpSignal->GetBinContent(0));				
		hdNdEpSignal->DrawCopy("same");
		delete hdNdEpSignal;

		if(fullLkl->GetHdNdEpSignalOff())
		  {
		    TH1F* hdNdEpSignalOff = new TH1F(*fullLkl->GetHdNdEpSignalOff());
		    hdNdEpSignalOff->SetLineStyle((imass+1)%8);
		    hdNdEpSignalOff->Scale(hdNdEpSignalOff->GetBinContent(0));				
		    hdNdEpSignalOff->DrawCopy("same");
		    delete hdNdEpSignalOff;
		  }
	      }	    
	    gPad->Modified();
	    gPad->Update();
	  } // end of loop over samples
      
      // compute -2logLkl vs g for precise limit computation
      cout << " *** Computing -2logL (parabola) vs g:" << endl;
      if(!lkl[0]->ComputeLklVsG())
        {
          cout << " *** Skipping DM mass = " << mass << " GeV because checks were not successfull (maybe none of the samples will produce any signal event?)" << endl;
          svLimVal[imass] = 0.;
          svSenVal[imass] = 0.;
          continue;
        }

      cout << endl;
      cout << " *** Overview of likelihood maximization results:" << endl;
      cout << " ************************************************" << endl;
      lkl[0]->PrintOverview();
      cout << endl;
      
      // Compute the limits (<sv> or 1/tauDM) vs DM mass
      if(isGpositive) // use Fermi criterium
	{
	  grLklParabola[imass] = lkl[0]->GetLklVsG();
	  Double_t lklat0      = grLklParabola[imass]->Eval(0);
	  Double_t svminval    = lkl[0]->GetGLklMin();
	  Double_t svcutval    = svminval+lkl[0]->GetGLklMinErr();
	  Double_t svcutvalpos = (svminval>0? svcutval : lkl[0]->GetGForLkl(lklat0+deltaLogLkl));
	  svSenVal[imass]      = svcutval-svminval; // sensitivity
	  svLimVal[imass]      = (svminval>0?  svcutval : svcutvalpos); // convention used in the Fermi paper
	}
      else // use the Segue Stereo paper criterium
	{	  
	  Double_t svminval = lkl[0]->GetGLklMin();
	  Double_t svcutval = svminval+lkl[0]->GetGLklMinErr();
	  svSenVal[imass]  = svcutval-svminval; // sensitivity
	  svLimVal[imass]  = (svminval<0?  svcutval-svminval : svcutval); // convention used in the Segue paper
	}
      if(isDecay)
	{
	  svSenVal[imass]=1./svSenVal[imass];
	  svLimVal[imass]=1./svLimVal[imass];
	}

      // Plot -2logLkl vs <sv> (parabolas) if computed and requested
      //////////////////////////////////////////////////////////////
      if(showParabolaPlots)
	{
	  // get the graph of -2logLkl vs g*unitsOfG
	  grLklParabola[imass] = lkl[0]->GetLklVsG();
	  grLklParabola[imass]->SetName(Form("grLklParabola_%02d",imass));

	  if(!Init_canvas_parabolas)
	    {
	      gStyle->SetPadRightMargin(0.1);
	      lklcanvas = new TCanvas("lklcanvas","-2logLkl vs g curves",ncols*250,nlines*250);
	      lklcanvas->Divide(ncols,nlines);
	      Init_canvas_parabolas = kTRUE;
	    }
	  lklcanvas->cd(imass+1);

	  TString parabolaplotform = Form("-2logLkl vs %s for mass %s GeV",(isDecay? "1/#tau_{DM}":"<sv>"),mprecform(mass).Data());
	  
	  // plot empty histo with nice settings to hold the -2logLkl parabolas
	  TString dummytit = Form(parabolaplotform,mass);
	  TH1I *dymmyparabola = new TH1I(Form("dummyparabola_%d",imass),dummytit,1,grLklParabola[imass]->GetX()[0],grLklParabola[imass]->GetX()[grLklParabola[imass]->GetN()-1]);
	  dymmyparabola->SetDirectory(0);
	  dymmyparabola->SetStats(0);
	  dymmyparabola->SetXTitle((isDecay?"1/#tau_{DM} [s^{-1}]" : "<#sigma v> [cm^{3}/s]"));
	  dymmyparabola->SetYTitle("#Delta(-2logL)");
	  dymmyparabola->SetMinimum(0);
	  dymmyparabola->SetMaximum(10);
	  dymmyparabola->DrawCopy();
	  delete dymmyparabola;
	  
	  // plot -2logLkl vs <sv>
	  grLklParabola[imass]->Draw("l");
	  gPad->SetGrid();
	  gPad->Modified();
	  gPad->Update();
	}

      // Save -2logLkl vs <sv> in file
      //////////////////////////////////////////////////////////////
      if (exportData)
        for (Int_t isv=0; isv<=svNPoints; isv++)
          vlkl2D[isv][imass] = grLklParabola[imass]->Eval(svScan[isv]);

    } // end of loop over DM masses

  if (exportData)
    for (Int_t isv=0; isv<=svNPoints; isv++)
      {
        data << left << setw(15) << svScan[isv];

        for(Int_t imass=0;imass<nmass;imass++)
          data << left << setw(15) << vlkl2D[isv][imass];

        // go to next line in the file
        data << endl;
      }

  // Close file for exporting data
  if (exportData) data.close();

  //################
  // FINAL RESULTS
  //################

  // Scale limits
  //////////////////
  Float_t minparval =  9e99;
  Float_t maxparval = -9e99;
  cout << "Limit/sensitivity values are scaled by a factor " << plotScale << endl;
  for(Int_t imass=0;imass<nmass;imass++)
    {
      svLimVal[imass]*=plotScale;
      svSenVal[imass]*=plotScale;
      if(svLimVal[imass]<minparval) minparval=svLimVal[imass];
      if(svSenVal[imass]<minparval) minparval=svSenVal[imass];
      if(svLimVal[imass]>maxparval) maxparval=svLimVal[imass];
      if(svSenVal[imass]>maxparval) maxparval=svSenVal[imass];
    }


  // Report limits
  //////////////////
  cout << endl << endl;
  cout << "READY-TO-COPY results: " << endl;
  cout << endl;

  cout << "Double_t mass[nmass]  = {";
  for(Int_t imass=0;imass<nmass;imass++)
    cout << massval[imass] << (imass<nmass-1? "," : "");
  cout << "};" << endl;
  cout << "Double_t limit[nmass]  = {";
  for(Int_t imass=0;imass<nmass;imass++)
    cout << svLimVal[imass] << (imass<nmass-1? "," : "");
  cout << "};" << endl;
  cout << "Double_t snstvt[nmass]  = {";
  for(Int_t imass=0;imass<nmass;imass++)
    cout << svSenVal[imass] << (imass<nmass-1? "," : "");
  cout << "};" << endl;
 
  cout << endl;
  cout << "**********************************" << endl;
  cout << "Joint likelihood results " << endl;
  cout << "**********************************" << endl;
  cout << endl;
  cout << Form("%s limit vs mass",(isDecay? "tauDM" : "<sv>")) << endl;
  cout << "*****************************************" << endl;
  for(Int_t imass=0;imass<nmass;imass++)
    cout << "mass = " << massval[imass] << " GeV, " << Form("%s^UL = ",(isDecay? "tauDM" : "<sv>")) << svLimVal[imass]<< Form(", %s_snstvty = ",(isDecay? "tauDM" : "<sv>")) << svSenVal[imass] << (isDecay? "s-1" : " cm^3s-1") << endl;
  cout << endl;
 
    
  // Create and plot the global limit and sensitivity curves   
  //////////////////////////////////////////////////////////
  if(plotmin==0 && plotmax==0)
    {
      plotmin=minparval*0.5;
      plotmax=maxparval*2;
    }

  // graph for <sv> upper limits
  TGraph* grsvlim  = new TGraph(nmass,massval,svLimVal);
  grsvlim->SetName(isDecay? "grtaulim": "grsvlim");
  grsvlim->SetLineColor(1);
  
  // graph for <sv> sensitivity
  TGraph* grsvsen  = new TGraph(nmass,massval,svSenVal);
  grsvsen->SetName(isDecay? "grtausen" : "grsvsen");
  grsvsen->SetLineColor(1);
  if(showLimitPlots)
    grsvsen->SetLineStyle(2);
  else
    grsvsen->SetLineStyle(1);
  

  // canvas for plots
  TCanvas* limcanvas  = new TCanvas("limcanvas",Form("Dark matter %s limits",(isDecay? "tauDM" : "<sv>")),800,800);

  TH1I *dummylim = new TH1I("dummylim",Form("%s ULs vs mass",(isDecay? "#tau_{DM}" : "<#sigma v>")),1,massval[0],massval[nmass-1]);
  dummylim->SetStats(0);
  dummylim->SetMinimum(plotmin);
  dummylim->SetMaximum(plotmax);
  dummylim->SetXTitle("m_{DM} [GeV]");
  dummylim->SetYTitle(Form("95%% CL %s^{UL} [%s]",(isDecay? "#tau_{DM}" : "<#sigma v>"),(isDecay? "s" : "cm^{3}/s")));
  dummylim->DrawCopy();
  grsvsen->Draw("l");
  if(showLimitPlots)
    grsvlim->Draw("l");  

  TLatex* txchannel;
  if(nChannels == 1) txchannel = new TLatex(0.8,0.2,strchannel);
  else txchannel = new TLatex(0.6,0.2,strchannel);
  txchannel->SetTextSize(0.055);
  txchannel->SetNDC();
  txchannel->Draw();

  TLegend* limleg = new TLegend(0.6, 0.7, 0.85, 0.85);
  limleg->SetFillColor(0);
  limleg->SetMargin(0.40);
  limleg->SetBorderSize(0);
  if(showLimitPlots)
    limleg->AddEntry(grsvlim,"Limit","L");
  limleg->AddEntry(grsvsen,"Sensitivity","L");
  limleg->Draw();

  gPad->SetLogx();
  gPad->SetLogy();
  gPad->SetGrid();


  // save plots
  TString realPlotDir = fPlotsDir+simulationlabel+"/";
  gSystem->Exec(Form("mkdir -p %s/root",realPlotDir.Data()));
  gSystem->Exec(Form("mkdir -p %s/pdf",realPlotDir.Data()));
  
  TString seedTag  = (seed<0? "" : Form("_%d",seed));
  
  limcanvas->Print(realPlotDir+"root/"+label+"_"+simulationlabel+"_limits"+seedTag+".root");
  limcanvas->Print(realPlotDir+"pdf/" +label+"_"+simulationlabel+"_limits"+seedTag+".pdf");
  if(showParabolaPlots)
    {
      lklcanvas->Print(realPlotDir+"root/"+label+"_"+simulationlabel+"_2logLVsG"+seedTag+".root");
      lklcanvas->Print(realPlotDir+"pdf/" +label+"_"+simulationlabel+"_2logLVsG"+seedTag+".pdf");
    }
  if(showSamplePlots) 
    for(Int_t isample=0;isample<nsamples;isample++)
      {	
	hadcanvas[isample]->Print(realPlotDir+"root/"+label+"_"+simulationlabel+Form("_histos_sample%02d",isample)+seedTag+".root");
	hadcanvas[isample]->Print(realPlotDir+"pdf/" +label+"_"+simulationlabel+Form("_histos_sample%02d",isample)+seedTag+".pdf");
      }
    
  // Clean up and close 
  /////////////////////
  delete [] lkl;
}

Int_t GetNSkippedMasses(Int_t nm,const Double_t* vm,Double_t minm)
{
  Int_t im=0;
  for(im=0;im<nm;im++)
    if(vm[im]>minm)
      break;
  return im;
}

void setDefaultStyle()
{
  // general settings
  //  gStyle->Reset();
  gStyle->SetCanvasColor(0);
  gStyle->SetPadColor(0);
  gStyle->SetCanvasBorderMode(0);
  gStyle->SetPadBorderMode(0);
  gStyle->SetFrameBorderMode(0);
  //  gStyle->SetOptTitle(0);
  gStyle->SetTextSize(1);
  gStyle->SetTitleSize(0.04, "xy");
  gStyle->SetTitleOffset(1.3, "x");
  gStyle->SetTitleOffset(1.6,"y");
  gStyle->SetTitleFillColor(0);
  gStyle->SetPadLeftMargin(0.14);
  gStyle->SetPadRightMargin(0.06);
  gStyle->SetPadTopMargin(0.06);
  gStyle->SetPadBottomMargin(0.11);
  gStyle->SetOptStat(111110);
  gStyle->SetStatColor(0);
  gStyle->SetStatBorderSize(1);
  gStyle->SetStatW(0.2);
  gStyle->SetStatH(0.1);
  gStyle->SetStatX(0.9);
  gStyle->SetStatY(0.9);
  gStyle->SetColorModelPS(1);
  gStyle->SetPalette(1,0);
  gStyle->SetFrameLineWidth(1);
  gStyle->SetGridWidth(1);
  gStyle->SetHistLineWidth(1);
  gStyle->SetPadBorderMode(0);
  gStyle->SetTickLength(0.04, "xy");
  gStyle->SetFrameLineWidth(2);
  gStyle->SetFrameLineColor(1);
  gStyle->SetFrameBorderMode(0);
  gStyle->SetLegendBorderSize(4);
  gStyle->SetGridColor(13);
}

// Decode the channel and save the decoded channels and branching ratios in channelval and brval, respectively.
void decode_channel(TObjArray* coefficients, Int_t &nChannels, TString *channelval, Double_t *brval)
{
  Float_t sumBR = 0.0;
  TString factorstring, coefficientstring;
  for (Int_t iChannel = 0; iChannel < nChannels; iChannel++)
    {
      factorstring = (TString)((TObjString *)(coefficients->At(iChannel)))->String();
      TObjArray *factors = factorstring.Tokenize("*");
      // if there is only one channel selected
      if(nChannels == 1)
        {
          // save the decoded channel in channelval
          if(factors->GetEntries() == 1)       channelval[iChannel] = factorstring;
          else if (factors->GetEntries() == 2) channelval[iChannel] = (TString)((TObjString *)(factors->At(1)))->String();
          // check if the channel argument is in the right form
          else
            {
              cout << " ## Oops! Something went wrong with the parsing " << factorstring << " of the channel!  <---------------- FATAL ERROR!!!"<< endl;
              return;
            }
          // set the branching ratio to 1.0 (100%), since there is only one channel selected
          brval[iChannel] = sumBR = 1.0;
        }
      // if there is a linear combination of channels selected
      else
        {
          // check if the channel argument is in the right form
          if(factors->GetEntries() == 1)
            {
              channelval[iChannel] = factorstring;
              brval[iChannel] = 1.0;
              sumBR += brval[iChannel];
            }
          else if (factors->GetEntries() == 2)
            {
              // save the decoded channels and branching ratios in channelval and brval, respectively.
              for (Int_t i = 0; i < factors->GetEntries(); i++)
                {
                  coefficientstring = (TString)((TObjString *)(factors->At(i)))->String();
                  if (coefficientstring.IsFloat() && i == 0)
                    {
                      brval[iChannel] = coefficientstring.Atof();
                      sumBR += brval[iChannel];
                    }
                  else
                    channelval[iChannel] = coefficientstring;
                }
            }
          // check if the channel argument is in the right form
          else
            {
              cout << " ## Oops! Something went wrong with the parsing " << factorstring << " of the channel!  <---------------- FATAL ERROR!!!"<< endl;
              return;
            }
        }
    }
  // Normalize the branching ratios if they differ from 1.0 (100%)
  if (sumBR != 1.0)
      for (Int_t iChannel = 0; iChannel < nChannels; iChannel++) brval[iChannel] /= sumBR;
}

// Compute the branching ratios for the branon model for each DM mass and save the channels and branching ratios in channelval and brval, respectively.
void compute_branonBR(Float_t &mass, Int_t &nChannels, TString *channelval, Double_t *brval)
  {
    // The included annihilation channels for the branon model
    TString particle_type[9]        = {"bb","cc","tt","ee","mumu","tautau","WW","ZZ","hh"};
    // The corresponding masses in GeV
    Float_t particle_mass[9]        = {4.18,1.28,173.1,0.511e-3,0.106,1.7768,80.39,91.19,125.0};
    // Classification of the elementary particles
    TString dirac_fermions          = "cc_tt_bb_ee_mumu_tautau";
    TString gauge_bosons            = "WW_ZZ";
    TString scalar_bosons           = "hh";
    // Loop over the channels and compute their branching ratios
    Double_t ann_crosssection[9]    = {0.0};
    Double_t total_ann_crosssection = 0.0;
    for (Int_t iChannel = 0; iChannel < nChannels; iChannel++)
      {
        // distinguish between the different elementary particles
        if(mass >= particle_mass[iChannel])
          {
            if (dirac_fermions.Contains(particle_type[iChannel]))
              ann_crosssection[iChannel] = (mass*mass * particle_mass[iChannel]*particle_mass[iChannel])/(16. * TMath::Pi()*TMath::Pi()) * (mass*mass - particle_mass[iChannel]*particle_mass[iChannel]) * TMath::Sqrt(1-((particle_mass[iChannel]*particle_mass[iChannel])/(mass*mass)));
            else if (gauge_bosons.Contains(particle_type[iChannel]))
              ann_crosssection[iChannel] = (mass*mass)/(64. * TMath::Pi()*TMath::Pi()) * (4. * TMath::Power(mass,4) - 4. * mass*mass * particle_mass[iChannel]*particle_mass[iChannel] + 3. * TMath::Power(particle_mass[iChannel],4)) * TMath::Sqrt(1-((particle_mass[iChannel]*particle_mass[iChannel])/(mass*mass)));
            else if (scalar_bosons.Contains(particle_type[iChannel]))
              ann_crosssection[iChannel] = (mass*mass)/(32. * TMath::Pi()*TMath::Pi()) * TMath::Power((2.* mass*mass + particle_mass[iChannel]*particle_mass[iChannel]),2) * TMath::Sqrt(1-((particle_mass[iChannel]*particle_mass[iChannel])/(mass*mass)));
            // WW with a factor 2 (because the W is complex)
            if(!particle_type[iChannel].CompareTo("WW",TString::kIgnoreCase)) ann_crosssection[iChannel] *= 2.;
            // hh with a factor 1/2 (because the Higgs is real)
            if(!particle_type[iChannel].CompareTo("hh",TString::kIgnoreCase)) ann_crosssection[iChannel] *= 0.5;
          }
        // add up all ann_crosssection for the normalization
        total_ann_crosssection += ann_crosssection[iChannel];
      }
    // Normalization of the branching ratios
    for (Int_t iChannel = 0; iChannel < nChannels; iChannel++)
      {
        ann_crosssection[iChannel] /= total_ann_crosssection;
        // save the computed branching ratios in brval
        brval[iChannel] = ann_crosssection[iChannel];
        // save the corresponding channels in channelval
        channelval[iChannel] = particle_type[iChannel];
      }
  }

void builddNdESignal(Lkl* lkl,TString dNdEDir, Int_t nChannels,TString* channelval,Double_t* brval,Float_t mdm,Bool_t isDecay,Bool_t isSimulation)
{
  // casted pointer (for less messy code)
  Iact1dUnbinnedLkl* fullLkl = NULL;
  if(!strcmp(lkl->ClassName(),"Iact1dUnbinnedLkl")) fullLkl = dynamic_cast<Iact1dUnbinnedLkl*>(lkl);
  if(!strcmp(lkl->ClassName(),"Iact1dBinnedLkl"))   fullLkl = dynamic_cast<Iact1dBinnedLkl*>(lkl);

  cout << "  ** Building histos for sample " << fullLkl->GetName() << ":" << endl;

  // Delete existing fHdNdESignal and create empty one
  fullLkl->ResetdNdESignal();

  for(Int_t iChannel=0;iChannel<nChannels;iChannel++)
    if(brval[iChannel] != 0.0)
      {
	// first check if channel associated dN/dE can be represented by a simple formula
	if(!channelval[iChannel].CompareTo("gammagamma",TString::kIgnoreCase))
	  {
	    cout << "   * Setting dN/dE for a monochromatic line at energy " << mdm  << " GeV with BR = " << brval[iChannel] << " ... " << flush;
	    if(fullLkl->AdddNdESignalFunction("line",mdm,2,brval[iChannel]))
	      {
		cout << "Failed! <---------------- FATAL ERROR!!!" << endl;
		exit(1);
	      }
	    else
	      cout << "Ok!" << endl;
	  }
	else if(!channelval[iChannel].CompareTo("pi0pi0",TString::kIgnoreCase))
	  {
	    const Float_t mpi = 0.135; // pi0 mass in GeV
	    Float_t emin =  mdm/2.*(1-TMath::Sqrt(1-mpi*mpi/(mdm*mdm)));
	    Float_t emax =  mdm/2.*(1+TMath::Sqrt(1-mpi*mpi/(mdm*mdm)));
	    cout << "   * Setting dN/dE for XX->pi0pi0 for mass = " << mdm  << " GeV (i.e. box between " << emin << " and " << emax << " GeV) with BR = " << brval[iChannel] << "... " << flush;

	    if(fullLkl->AdddNdESignalFunction("box",emin,emax,4,brval[iChannel]))
	      {
		cout << "Failed! <---------------- FATAL ERROR!!!" << endl;
		exit(1);
	      }
	    else
	      cout << "Ok!" << endl;
	  }
	else if(!channelval[iChannel].CompareTo("pi0gamma",TString::kIgnoreCase) || !channelval[iChannel].CompareTo("gammapi0",TString::kIgnoreCase))
	  {
	    const Float_t mpi = 0.135; // pi0 mass in GeV
	    Float_t e0   = mdm-mpi*mpi/(4*mdm);
	    Float_t emin = mdm/2.*((1+mpi*mpi/(4*mdm*mdm))-(1-mpi*mpi/(4*mdm*mdm)));
	    Float_t emax = mdm/2.*((1+mpi*mpi/(4*mdm*mdm))+(1-mpi*mpi/(4*mdm*mdm)));
	    cout << "   * Setting dN/dE for XX->pi0gamma for mass = " << mdm  << " GeV (i.e. a line at E0=" << e0<< ", plus a box between " << emin << " and " << emax << " GeV) with BR = " << brval[iChannel] << "... " << flush;

	    if(fullLkl->AdddNdESignalFunction("line",e0,1,brval[iChannel]))
	      {
		cout << "Failed! <---------------- FATAL ERROR!!!" << endl;
		exit(1);
	      }
	    if(fullLkl->AdddNdESignalFunction("box",emin,emax,2,brval[iChannel]))
	      {
		cout << "Failed! <---------------- FATAL ERROR!!!" << endl;
		exit(1);
	      }
	    else
	      cout << "Ok!" << endl;
	  }
	// commented out because we read it from histograms like the rest of the usual channels
	// else if(!channelval[iChannel].CompareTo("ee",TString::kIgnoreCase))
	//   {
	//     const Float_t me = 0.511e-3; // e mass in GeV

	//     TF1* fee = new TF1("fee","1./137./TMath::Pi()/x*(TMath::Log(4*[0]*([0]-x)/([1]*[1]))-1)*(1+TMath::Power(4*[0]*([0]-x)/(4*[0]*[0]),2))",1e-4,mdm);
	//     fee->SetParameter(0,mdm);
	//     fee->SetParameter(1,me);
	//     Float_t emax = mdm*(1-TMath::Exp(1)/4.*me*me/(mdm*mdm));
	//     cout << "   * Setting dN/dE for XX->ee for mass = " << mdm  << " GeV (Emax = " << emax << ") with BR = " << brval[iChannel] << "... " << flush;

	//     if(fullLkl->AdddNdESignalFunction(fee,0,emax,brval[iChannel]))
	//       {
	//          cout << "Failed! <---------------- FATAL ERROR!!!" << endl;
	//          return;
	//       }
	//     else
	//       cout << "Ok!" << endl;
	//     delete fee;
	//   }
	else
	  {
	    TString dNdESignalFileNameForm   = dNdEDir+"dNdESignal_"+channelval[iChannel]+Form("_%smass.root",mprecform(mdm).Data());
	    const TString dNdESignalFileName = Form(dNdESignalFileNameForm,mdm);
	    cout << "   * Reading dN/dE for signal from file " << dNdESignalFileName  << " with BR = " << brval[iChannel] << "... " << flush;

	    // Try to read dNdE from existing file
	    if(fullLkl->AdddNdESignal(dNdESignalFileName,brval[iChannel]))
	      {
		cout << "Failed! <---------------- FATAL ERROR!!!" << endl;
		exit(1);
	      }
	    else
	      cout << "Ok!" << endl;
	  }
      } // end of loop over channels
}

TString mprecform(Double_t val)
{
  // compute the minimum precision the value (e.g. mass) needs to be reported with
  Int_t mprec;
  for(mprec=10;mprec>=0;mprec--)
    if(val<TMath::Power(10,-mprec))
      break;
  return Form("%%.%df",mprec+2);
}<|MERGE_RESOLUTION|>--- conflicted
+++ resolved
@@ -649,104 +649,6 @@
                   cout << "  * New settings are Emin = " << fullLkl->GetEmin() << " and Emax = " << fullLkl->GetEmax() << endl;
                 }
 
-<<<<<<< HEAD
-=======
-	      cout << "  ** Reading histos for sample " << fullLkl->GetName() << ":" << endl;
-	      // Delete existing fHdNdESignal and create empty one
-	      fullLkl->ResetdNdESignal();
-	      
-	      for(Int_t iChannel=0;iChannel<nChannels;iChannel++)
-		{
-		  // Read dN/dE for signal from file (try if it exists)
-		  if(brval[iChannel] != 0.0)
-		    {
-		      if(!channelval[iChannel].CompareTo("gammagamma",TString::kIgnoreCase))
-			{
-			  cout << "   * Setting dN/dE for a monochromatic line at energy " << mdm  << " GeV with BR = " << brval[iChannel] << " ... " << flush;
-			  if(fullLkl->AdddNdESignalFunction("line",mdm,2,brval[iChannel]))
-			    {
-			      cout << "Failed! <---------------- FATAL ERROR!!!" << endl;
-			      return;
-			    }
-			  else
-			    cout << "Ok!" << endl;
-			}
-		      else if(!channelval[iChannel].CompareTo("pi0pi0",TString::kIgnoreCase))
-			{
-			  const Float_t mpi = 0.135; // pi0 mass in GeV
-			  Float_t emin =  mdm/2.*(1-TMath::Sqrt(1-mpi*mpi/(mdm*mdm)));
-			  Float_t emax =  mdm/2.*(1+TMath::Sqrt(1-mpi*mpi/(mdm*mdm)));
-			  cout << "   * Setting dN/dE for XX->pi0pi0 for mass = " << mdm  << " GeV (i.e. box between " << emin << " and " << emax << " GeV) with BR = " << brval[iChannel] << "... " << flush;
-			  
-			  if(fullLkl->AdddNdESignalFunction("box",emin,emax,4,brval[iChannel]))
-			    {
-			      cout << "Failed! <---------------- FATAL ERROR!!!" << endl;
-			      return;
-			    }
-			  else
-			    cout << "Ok!" << endl;
-			}
-		      else if(!channelval[iChannel].CompareTo("pi0gamma",TString::kIgnoreCase) || !channelval[iChannel].CompareTo("gammapi0",TString::kIgnoreCase))
-			{
-			  const Float_t mpi = 0.135; // pi0 mass in GeV
-			  Float_t e0   = mdm-mpi*mpi/(4*mdm);
-			  Float_t emin = mdm/2.*((1+mpi*mpi/(4*mdm*mdm))-(1-mpi*mpi/(4*mdm*mdm)));
-			  Float_t emax = mdm/2.*((1+mpi*mpi/(4*mdm*mdm))+(1-mpi*mpi/(4*mdm*mdm)));
-			  cout << "   * Setting dN/dE for XX->pi0gamma for mass = " << mdm  << " GeV (i.e. a line at E0=" << e0<< ", plus a box between " << emin << " and " << emax << " GeV) with BR = " << brval[iChannel] << "... " << flush;
-			  
-			  if(fullLkl->AdddNdESignalFunction("line",e0,1,brval[iChannel]))
-			    {
-			      cout << "Failed! <---------------- FATAL ERROR!!!" << endl;
-			      return;
-			    }
-			  if(fullLkl->AdddNdESignalFunction("box",emin,emax,2,brval[iChannel]))
-			    {
-			      cout << "Failed! <---------------- FATAL ERROR!!!" << endl;
-			      return;
-			    }
-			  else
-			    cout << "Ok!" << endl;
-			}
-		      // commented out because we read it from histograms like the rest of the usual channels
-		      // else if(!channelval[iChannel].CompareTo("ee",TString::kIgnoreCase))
-		      //   {
-		      //     const Float_t me = 0.511e-3; // e mass in GeV
-		      
-		      //     TF1* fee = new TF1("fee","1./137./TMath::Pi()/x*(TMath::Log(4*[0]*([0]-x)/([1]*[1]))-1)*(1+TMath::Power(4*[0]*([0]-x)/(4*[0]*[0]),2))",1e-4,mdm);
-		      //     fee->SetParameter(0,mdm);
-		      //     fee->SetParameter(1,me);
-		      //     Float_t emax = mdm*(1-TMath::Exp(1)/4.*me*me/(mdm*mdm));
-		      //     cout << "   * Setting dN/dE for XX->ee for mass = " << mdm  << " GeV (Emax = " << emax << ") with BR = " << brval[iChannel] << "... " << flush;
-		      
-		      //     if(fullLkl->AdddNdESignalFunction(fee,0,emax,brval[iChannel]))
-		      //       {
-		      //          cout << "Failed! <---------------- FATAL ERROR!!!" << endl;
-		      //          return;
-		      //       }
-		      //     else
-		      //       cout << "Ok!" << endl;
-		      //     delete fee;
-		      //   }
-		      else
-			{
-			  TString dNdESignalFileNameForm   = fdNdEDir+"dNdESignal_"+channelval[iChannel]+Form("_%smass.root",mprecform.Data());
-			  const TString dNdESignalFileName = Form(dNdESignalFileNameForm,(isDecay? mass/2. : mass));
-			  cout << "   * Reading dN/dE for signal from file " << dNdESignalFileName  << " with BR = " << brval[iChannel] << "... " << flush;
-			  
-			  // Try to read dNdE from existing file
-			  if(fullLkl->AdddNdESignal(dNdESignalFileName,brval[iChannel]))
-			    {
-			      cout << "Failed! <---------------- FATAL ERROR!!!" << endl;
-			      return;
-			    }
-			  else
-			    cout << "Ok!" << endl;
-			}
-		    }
-		}
-	      
-	      // Read or create dN/dE' for signal
->>>>>>> e773082b
 	      TString dNdEpSignalFileName;
 	      if(ioHdNdEpSignal)
 		{
@@ -1260,6 +1162,7 @@
   Iact1dUnbinnedLkl* fullLkl = NULL;
   if(!strcmp(lkl->ClassName(),"Iact1dUnbinnedLkl")) fullLkl = dynamic_cast<Iact1dUnbinnedLkl*>(lkl);
   if(!strcmp(lkl->ClassName(),"Iact1dBinnedLkl"))   fullLkl = dynamic_cast<Iact1dBinnedLkl*>(lkl);
+  if(!strcmp(lkl->ClassName(),"LineSearchLkl"))     fullLkl = dynamic_cast<LineSearchLkl*>(lkl[isample]);
 
   cout << "  ** Building histos for sample " << fullLkl->GetName() << ":" << endl;
 
