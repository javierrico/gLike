//////////////////////////////////////////////////////////////////////
// Unbinned full likelihood
//////////////////////////////////////////////////////////////////////

#ifndef FULLLKL
#define FULLLKL

#include "TH2.h"
#include "TString.h"
#include "TCanvas.h"
#include "TRandom.h"
#include "TF1.h"
#include "TMath.h"

#include "Lkl.h"

static const Float_t  gEpmin           = 1e01;                   // [GeV] default value of minimum E_est
static const Float_t  gEpmax           = 1e06;                   // [GeV] default value of maximum E_est

class Iact1dUnbinnedLkl : public virtual Lkl
{
 public:
  // enumerations
  enum parIndex_t {gGIndex,gBIndex,gTauIndex};                    // Indeces of parameters
  
  // constructors
  Iact1dUnbinnedLkl(TString inputString="");
  
  // destructor
  virtual ~Iact1dUnbinnedLkl();
    
  // specify obs time, mass and log10 of Jfactor and its 1-sigma error (nuisance parameter)
  virtual void SetDMAnnihilationUnitsForG(Double_t mass)
  {
    Double_t J     = TMath::Power(10,fLogJ);
    Double_t den   = J*fObsTime*GetdNdEpSignalIntegral()/(8*TMath::Pi()*mass*mass);
    Double_t units = (den>0? 1./den: 0);
    SetUnitsOfG(units);
  }
  
  virtual void SetDMDecayUnitsForG(Double_t mass)
  {
    Double_t J     = TMath::Power(10,fLogJ);
    Double_t den   = J*fObsTime*GetdNdEpSignalIntegral()/(4*TMath::Pi()*mass);
    Double_t units = (den>0? 1./den: 0);
    SetUnitsOfG(units);
  }

  // configure internal histos binning
  inline void SetNFineBins(Int_t nfinebins)    {fNFineBins = nfinebins;}
  inline void SetFineLEMin(Double_t finelemin) {fFineLEMin = finelemin;}
  inline void SetFineLEMax(Double_t finelemax) {fFineLEMax = finelemax;}

  // getters
  inline Float_t  GetEmin()             const {return fEpmin;} 
  inline Float_t  GetEmax()             const {return fEpmax;}
  inline Float_t  GetNFineBins()        const {return fNFineBins;}
  inline Float_t  GetFineLEMin()        const {return fFineLEMin;}
  inline Float_t  GetFineLEMax()        const {return fFineLEMax;}
  inline UInt_t   GetNon()              const {return fNon;}
  inline UInt_t   GetNoff()             const {return fNoff;}
  inline Float_t* GetOnSample()         const {return fOnSample;}
  inline Float_t* GetOffSample()        const {return fOffSample;}
  inline Float_t  GetTau()              const {return fTau;}
  inline Float_t  GetDTau()             const {return fDTau;}
  inline Float_t  GetTrueTau()          const {return fTrueTau;}
  inline Float_t  GetObsTime()          const {return fObsTime;}
  inline Float_t  GetDataTau()          const {return fDataTau;}
  inline Float_t  GetDataDTau()         const {return fDataDTau;}
  inline Float_t  GetDataObsTime()      const {return fDataObsTime;}
  inline TH1F*    GetHAeff()            const {return fHAeff;}
  inline TH1F*    GetHAeffOff()         const {return fHAeffOff;}
  inline TH1F*    GetHdNdEpBkg()        const {return fHdNdEpBkg;}
  inline TH1F*    GetHdNdEpFrg()        const {return fHdNdEpFrg;}
  inline TH1F*    GetHdNdEpSignal()     const {return fHdNdEpSignal;}
  inline TH1F*    GetHdNdEpSignalOff()  const {return fHdNdEpSignalOff;}
  inline TH1F*    GetHdNdESignal()      const {return fHdNdESignal;}
  inline TGraph*  GetGEreso()           const {return fGEreso;} 
  inline TGraph*  GetGEbias()           const {return fGEbias;}
  inline TH2F*    GetMigMatrix()        const {return fMigMatrix;}
  inline Float_t  GetLogJ()             const {return fLogJ;}

  // here reminder of conflict
  inline       Float_t  GetNFineBins()        const {return fNFineBins;}
  inline       Float_t  GetFineLEMin()        const {return fFineLEMin;}
  inline       Float_t  GetFineLEMax()        const {return fFineLEMax;}
  //virtual inline TH1F*    GetHdNdEpBkg()        const {return fHdNdEpBkg;}
  //virtual inline TH1F*  GetHdNdEpSignal()     const {return fHdNdEpSignal;}
  //virtual inline TGraph*  GetGEreso()         const {return fGEreso;}
  //virtual inline TGraph*  GetGEbias()         const {return fGEbias;}

  inline Double_t GetdNdEpBkgIntegral()       {if(!fHdNdEpBkg) return 0; NormalizedNdEHisto(fHdNdEpBkg); return fHdNdEpBkg->GetBinContent(0);}
  inline Double_t GetdNdEpFrgIntegral()       {if(!fHdNdEpFrg) return 0; NormalizedNdEHisto(fHdNdEpFrg); return fHdNdEpFrg->GetBinContent(0);}
  inline Double_t GetdNdEpSignalIntegral()    {CheckHistograms(kFALSE); if(!fHdNdEpSignal) return 0; return fHdNdEpSignal->GetBinContent(0);}
  inline Double_t GetdNdEpSignalOffIntegral() {if(!fHdNdEpSignalOff) return 0; return fHdNdEpSignalOff->GetBinContent(0);}
  inline Double_t GetdNdESignalIntegral()     {if(!fHdNdESignal) return 0; NormalizedNdEHisto(fHdNdESignal); return fHdNdESignal->GetBinContent(0);}
  virtual TH1F*   GetHdNdEpOn(Bool_t isDifferential=kTRUE,Int_t nbins=0)  const;
  virtual TH1F*   GetHdNdEpOff(Bool_t isDifferential=kTRUE,Int_t nbins=0) const;
  
  // Read input dN/dE files and related functions
  virtual Int_t ResetdNdESignal();
  Int_t SetdNdESignal(TH1F* hdNdESignal);
  Int_t AdddNdESignal(TString filename,Float_t br=1.0);
  virtual Int_t SetdNdESignalFunction(TString function,Float_t p0=0,Float_t p1=0,Float_t p2=0,Float_t p3=0,Float_t p4=0,Float_t p5=0,Float_t p6=0,Float_t p7=0,Float_t p8=0,Float_t p9=0);
  Int_t AdddNdESignalFunction(TString function,Float_t p0=0,Float_t p1=0,Float_t p2=0,Float_t p3=0,Float_t p4=0,Float_t p5=0,Float_t p6=0,Float_t p7=0,Float_t p8=0,Float_t p9=0);
  virtual Int_t SetdNdESignalFunction(TF1* function,Float_t emin=0,Float_t emax=1e9);
  Int_t AdddNdESignalFunction(TF1* function,Float_t emin=0,Float_t emax=1e9,Float_t br=1.0);
  Int_t SetTrueTau(Float_t truetau) {fTrueTau=truetau; return 0;}
  Int_t ReaddNdESignal(TString filename);
  virtual Int_t ReaddNdEpSignal(TString filename);
  Int_t ReaddNdEpSignalOff(TString filename);
  Int_t ReadCTAIRF(TString filename);
  Int_t TransformAndSavedNdEpBkg(TH1F* provHNOff,Bool_t interpolate=kTRUE,Double_t scale=0,Bool_t isDiff=kTRUE);
  Int_t TransformAndSavedNdEpFrg(TH1F* provHNOff,Bool_t interpolate=kTRUE,Double_t scale=0,Bool_t isDiff=kTRUE);
  Int_t ResetHdNdEpBkg() {if(fHdNdEpBkg) delete fHdNdEpBkg; fHdNdEpBkg=NULL; return 0;}

  virtual Int_t SimulateDataSamples(Float_t meanGwithUnits=0,TRandom* rdm=NULL);

  // print data in the overview
  virtual void PrintData(Int_t level=0);
  
  // Plots
<<<<<<< HEAD
  // old  void PlotHistosAndData(TCanvas* canvas);
  // new
=======
>>>>>>> e773082b
  virtual TCanvas* PlotHistosAndData();

  Int_t    NormalizedNdEHisto(TH1F* histo);

 protected:
          Int_t    InterpretInputString(TString inputString);
  virtual Int_t    GetRealBkgAndGoffHistos(TRandom* rdm,TH1F*& hdNdEpBkg,TH1F*& hdNdEpSignalOff);
  
  virtual void     SetFunctionAndPars(Double_t ginit=0);
  virtual Int_t    MakeChecks();
  virtual void     SetMinuitLink();

  inline Int_t    SetEpmin(Float_t emin) {fEpmin   = emin;  return 0;}
  inline Int_t    SetEpmax(Float_t emax) {fEpmax   = emax;  return 0;}
  inline Int_t    SetObsTime(Float_t t)  {fObsTime = t;     return 0;}  
  inline Int_t    SetLogJ(Float_t logJ)  {fLogJ    = logJ;  return 0;}
  
  Int_t    SetAeff(TH1F* hProvAeff);
  Int_t    SetAeffOff(TH1F* hProvAeff);
  Int_t    SetEResoAndBias(TGraph* ereso,TGraph* ebias);
  Int_t    SetMigMatrix(TH2F* provMigMatrix);
  Int_t    SetdNdEpBkg(TH1F* hdNdEpBkg) {return TransformAndSavedNdEpBkg(hdNdEpBkg,kFALSE);}
  Int_t    SetdNdEpFrg(TH1F* hdNdEpFrg) {return TransformAndSavedNdEpFrg(hdNdEpFrg,kFALSE);}
  Int_t    CheckHistograms(Bool_t checkdNdEpBkg=kTRUE);
  Int_t    CheckEnergyLimits() const;
  
 private:  

  // Elements to be supplied by user
  Float_t  fEpmin;           // [GeV] Minimum measured energy of considered events
  Float_t  fEpmax;           // [GeV] Maximum measured energy of considered events

  UInt_t   fNon;             // Number of measured events in On region
  UInt_t   fNoff;            // Number of measured events in Off region
  Float_t* fOnSample;        //-> array of measured energies for On events 
  Float_t* fOffSample;       //-> array of measured energies for Off events 

  Float_t  fDataTau;         // Data normalization Noff/Non (e.g # of off regions). Equal to fTau except for simulations and tests
  Float_t  fDataDTau;        // Data statistical error in fTau (used for simualtions and in the likelihood). Equal to fDTau except for simulations and tests
  Float_t  fDataObsTime;     // Data [s] observation time. Equal to fObsTime except for simulations and tests

  Float_t  fTau;             // Assumed normalization Noff/Non (e.g # of off regions). Equal to fDataTau except for simulations and tests
  Float_t  fDTau;            // Assumed statistical error in fTau (used for simualtions and in the likelihood). Equal to fDataDTau except for simulations and tests
  Float_t  fTrueTau;         // True value of Tau used in simulations (equal to fTau if fDTau=0, if no simulations are performed its value is 0)
  Float_t  fObsTime;         // [s] assumed observation time. Equal to fDataObsTime except for simulations and tests
  Float_t  fLogJ;            // log[GeV^2 cm^-5] or log[GeV cm^2] (ann/dec respectively), log of J factor
  Bool_t   fIsOffAsOn;       // if kTRUE, use the Off event sample as Off and as On
  
  Int_t    fNFineBins;       // number of fine bins for internal histos
  Double_t fFineLEMin;       // minimum log(energy[GeV]) for internal histos
  Double_t fFineLEMax;       // maximum log(energy[GeV]) for internal histos

  TH1F*    fHdNdESignal ;    //-> dN/dE vs E histogram for signal events
  TH1F*    fHAeff       ;    //-> Effective area vs E histogram for signal events
  TH1F*    fHAeffOff    ;    //-> Effective area vs E histogram for signal events IN THE OFF REGION
  TGraph*  fGEreso      ;    //-> Graph with energy resolution vs energy values
  TGraph*  fGEbias      ;    //-> Graph with energy bias vs energy values
  TH2F*    fMigMatrix   ;    //-> Migration matrix (overrides fGEreso and fGEbias)

  TH1F*    fHdNdEpBkg   ;    //-> dN/dE'dt vs E' for background events (normalized)
  TH1F*    fHdNdEpFrg   ;    //-> dN/dE'   vs E' for foreground (gamma-events from a different source) events (normalized)
  TH1F*    fHdNdEpSignal;    //-> dN/dE' vs E' histogram for signal events (normalized)
  TH1F*    fHdNdEpSignalOff; //-> dN/dE' vs E' histogram for signal events in the off region (normalized)

  // Flags internally used by the class

  ClassDef(Iact1dUnbinnedLkl,1) // Full Likelihood (unbinned)
};

#endif<|MERGE_RESOLUTION|>--- conflicted
+++ resolved
@@ -120,12 +120,8 @@
   virtual void PrintData(Int_t level=0);
   
   // Plots
-<<<<<<< HEAD
-  // old  void PlotHistosAndData(TCanvas* canvas);
-  // new
-=======
->>>>>>> e773082b
-  virtual TCanvas* PlotHistosAndData();
+  void PlotHistosAndData(TCanvas* canvas);
+  // old virtual TCanvas* PlotHistosAndData();
 
   Int_t    NormalizedNdEHisto(TH1F* histo);
 
