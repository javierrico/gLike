/* ======================================================================== *\
!
!   Author(s): Daniel Kerszberg         01/2019 <mailto:dkerszberg@ifae.es>
!   Author(s): Chiara Giuri             01/2019 <mailto:chiara.giuri@desy.de>
!
\* ======================================================================== */

//////////////////////////////////////////////////////////////////////////////
//						
// GloryDuckTables2019Lkl
//
// This class takes as input a list of values of -2logL vs <sv> for 
// different masses (in the framework of the Glory Duck project).
// 
// Usage example:
// --------------
//
// GloryDuckTables2019Lkl *Lkl = new GloryDuckTables2019Lkl(inputString);
// Lkl.PlotInputData();
//
//////////////////////////////////////////////////////////////////////////////

#include <iostream>
#include <fstream>
#include <sstream>
#include <string>

#include "TFile.h"
#include "TMath.h"
#include "TPRegexp.h"

#include "GloryDuckTables2019Lkl.h"
#include "ParabolaLkl.h"

ClassImp(GloryDuckTables2019Lkl);

using namespace std;

// static constants
static const TString  gName            = "GloryDuckTables2019Lkl";
static const TString  gTitle           = "<sv> vs mass";
static const Int_t    gNPars            = 1;             // Number of free+nuisance parameters
static const Char_t*  gParName[gNPars]  = {"g"};         // Name of parameters
static const Double_t gRefsv            = 1.e-26;        // [cm^3 s^-1] (reference sv)

// -2logL function for minuit
void gloryDuckTables2019Lkl(Int_t &fpar, Double_t *gin, Double_t &f, Double_t *par, Int_t iflag);

// static minuit object for passing class info into the -2logL function
static TMinuit* minuit = NULL;

////////////////////////////////////////////////////////////////
// 
// Default constructor
// inputfilename is the name of a file with the input data
// (i.e. logL vs <sv> for several DM masses)
//
GloryDuckTables2019Lkl::GloryDuckTables2019Lkl(TString inputString) :
  Lkl(gNPars,inputString,gName,gTitle), fMass(NULL), fNMasses(0),
  fActiveMass(0), fNsvVals(0), fSampleArray(NULL)
{
  if(InterpretInputString(inputString))
    cout << "GloryDuckTables2019Lkl::GloryDuckTables2019Lkl Warning: there were problems interpreting the input string" << endl;
}
//////////////////////////////////////////////////////////////////
//
// Interpret the input configuration string
// The string has been passed to Lkl::InterpretInputString in constructor
// here it is searched for the following options:
//
// inputfile=<val>:     name of the input file, which contains the lkl vs <sv> tables
//
Int_t GloryDuckTables2019Lkl::InterpretInputString(TString inputString)
{
  // file name and path default values
  TString inputfileName = " (No file has been specified) ";
  TString path          = "";

  // Prepeare to interpret inputString
  TPMERegexp re("\\s+");
  TPMERegexp fldre("=");
  
  // split the inputString into the different fields, and check the option and values specified in each of them
  UInt_t nfields = re.Split(inputString);
  for(UInt_t ifield=0;ifield<nfields;ifield++)
    {
      fldre.Split(re[ifield]);
      TString optname = fldre[0];
      if(optname.CompareTo("inputfile",TString::kIgnoreCase)==0)
	inputfileName=fldre[1];
      else if(optname.CompareTo("path",TString::kIgnoreCase)==0)
	path=fldre[1];    
    }

  fSampleArray = new TObjArray();

  // open and read input file
  return ReadGloryDuckInputData(path+"/"+inputfileName);
}

////////////////////////////////////////////////////////////////
// 
// Destructor
//
GloryDuckTables2019Lkl::~GloryDuckTables2019Lkl()
{
  if(fSampleArray) delete fSampleArray;
  if(fMass)        delete [] fMass;
}

////////////////////////////////////////////////////////////////
//
// Link fMinuit to the static global variable minuit (otherwise 
// it won't work because of minuit subtleties)
//
void GloryDuckTables2019Lkl::SetMinuitLink()
{
  minuit = fMinuit; // copy the pointer so that it can be used by FCN 
}

////////////////////////////////////////////////////////////////
//
// Pass the -2logL function to fMinuit,
// initialize the parameters (free+nuisance),
//
void GloryDuckTables2019Lkl::SetFunctionAndPars(Double_t ginit)
{
  fMinuit->SetFCN(gloryDuckTables2019Lkl);
  fMinuit->SetName(Form("%s_Minuit",GetName()));

  // Initialize minuit for added objects
  TObjArrayIter* iter    = (TObjArrayIter*) GetSampleArray()->MakeIterator();
  Lkl* sample;
  while((sample=(Lkl*)iter->Next()))
    {
      sample->InitMinuit();
      sample->SetMinuitLink();
    }
  delete iter;

  Double_t pStart[gNPars] = {(ginit==0? gRefsv :ginit)};
  Double_t pDelta[gNPars] = {gRefsv}; // to be fine tuned when applied to real data

  SetParameters(gParName,pStart,pDelta);
}  

////////////////////////////////////////////////////////////////
//
// Check that everything is correct
//
// Return 0 in case of success, 1 otherwise
//
Int_t GloryDuckTables2019Lkl::MakeChecks()
{
  if(IsChecked()) return 0;

  // Check that the number of mass is not 0
  if(!fNMasses)
    {
      cout << "GloryDuckTables2019Lkl::MakeChecks (" << GetName() << ") Warning: fNMasses = 0" << endl;
      return 1;
    }

  // Check that the array of masses is not NULL 
  if(!fMass)
    {
      cout << "GloryDuckTables2019Lkl::MakeChecks (" << GetName() << ") Warning: fMass is empty" << endl;
      return 1;
    }

  // Check that the number of <sv> values scanned is not 0
  if(!fNsvVals)
    {
      cout << "GloryDuckTables2019Lkl::MakeChecks (" << GetName() << ") Warning: fNsvVals = 0" << endl;
      return 1;
    }

  // Check all parabolas
  TObjArrayIter* iter = (TObjArrayIter*) GetSampleArray()->MakeIterator();
  Lkl* sample;
  iter->Reset();
  while((sample=(Lkl*) iter->Next()))
    if(!sample->IsChecked())
      sample->MakeChecks();
  delete iter;

  SetChecked();
  return 0;
}

////////////////////////////////////////////////////////////////
//
// Read the Glory Duck input file and add the 
// ParabolaLkl describing the -2logL function vs <sv> 
//
// Return 0 in case of success, 1 otherwise
//
Int_t GloryDuckTables2019Lkl::ReadGloryDuckInputData(TString filename)
{
  // try to open file
  ifstream ff(filename.Data());
  if(!ff.is_open())
    {
      cout << "GloryDuckTables2019Lkl::ReadGloryDuckInputData (" << GetName() << ") Error: could not open file " << filename << endl;
      return 1;
    }
  else
    cout << "GloryDuckTables2019Lkl::ReadGloryDuckInputData (" << GetName() << ") Message: Reading masses and <sigmav> values from file " << filename << endl;

<<<<<<< HEAD
  vector<Double_t> vsigma ;    // vector with <sv> values
  vector<Double_t> vlkl ;      // vector with -2logL values

  // get first line of the file (with <sv> values)
  string sigmavLine;
  getline(ff,sigmavLine);
=======
  // get the number of values (which is one less than the number of lines in the file)
  string line;
  while (getline(ff, line))
    fNsvVals++;
  fNsvVals -= 1;
  ff.clear();
  ff.seekg(0, ios::beg);

  vector<Double_t> sigmav ;                   // vector with <sv> values
  vector<Double_t> mass ;                     // vector with mass values
  vector<vector<Double_t> > vlkl2D(fNsvVals); // 2D vector with -2logL values
  vector<Double_t> vlkl;                      // vector with -2logL values

  // get first line of the file (with mass values)
  string massLine;
  getline(ff,massLine);
>>>>>>> 41afd964

  // read first line of the file
  std::istringstream first_line(massLine);
  Bool_t read_logJ = kTRUE;
  Double_t field;
  while (first_line >> field)
    {
      if(read_logJ)
        {
          logJ = field;
          read_logJ = kFALSE;
        }
      else
        mass.push_back(field);
    }

  Double_t readingSigmav = 0.;
  Double_t readingLkl = 0.;
  Int_t row = 0;
  Int_t col = 0;

  // get <sv> (first column)
  while(ff >> readingSigmav)
    {
      // store the <sv> values
      sigmav.push_back(readingSigmav);

      // get rest of the line
      string LklLine;
      getline(ff,LklLine);

      // read rest of the line
      vlkl2D[row] = vector<Double_t>(mass.size());
      col = 0;
      std::istringstream line(LklLine);
      while (line >> readingLkl)
        {
          vlkl2D[row][col] = readingLkl;
          col++;
        }
      if(col != mass.size())
        {
          cout << "You have a different line size length for line " << row+2 << " ! Number of mass values = " << mass.size() << " while number of likelihood values = " << col << endl;
        }
      row++;
    }

  // add new parabolas
  for (col = 0; col < mass.size(); col++) {
    for (row = 0; row < fNsvVals; row++) {
      vlkl.push_back(vlkl2D[row][col]);
    }
    CreateAndAddNewParabola(mass[col],sigmav.size(),sigmav.data(),vlkl.data());
    vlkl.clear();
  }

  ff.close(); 

  SetChecked(kFALSE);

  cout << "GloryDuckTables2019Lkl::ReadGloryDuckInputData (" << GetName() << ") Message: Read " <<  GetSampleArray()->GetEntries() << " parabolas for a total of " << fNMasses << " DM masses." << endl;
  return 0;
}

////////////////////////////////////////////////////////////////
//
// Add a new ParabolaLkl object representing the -2logL values 
// vs <sv> for one DM mass
//
// Parameters:
// mass    = mass of the DM particle to which this parabola corresponds
// npoints = number of likelihood values to store in the parabola
// *sv     = vector of <sv> values
// *logL   = vector of likelihood values
//
// Return 0 in case of success, 1 otherwise
//
Int_t GloryDuckTables2019Lkl::CreateAndAddNewParabola(Double_t mass,Int_t npoints,Double_t* sv,Double_t* logL) 
{
  fNMasses++;

  // Add new bin bounds to the list
  Double_t* newMassList = new Double_t[fNMasses];

  // copy old lists into new ones
  if(fNMasses>1)
    {
      for(Int_t ibin=0;ibin<fNMasses-1;ibin++)
	{
	  newMassList[ibin] = fMass[ibin];
	}
      delete [] fMass;
    }

  newMassList[fNMasses-1] = mass;
  fMass = newMassList;

  // Create and add the new ParabolaLkl object
  ParabolaLkl* newparabola = new ParabolaLkl(npoints,sv,logL,Form("ParabolaLkl_%d",GetSampleArray()->GetEntries()));
  AddSample(newparabola);
  
  SetChecked(kFALSE);
  return 0;
}

//////////////////////////////////////////////////////////////////
//
// Function called by Lkl::PrintOverview
// Print info about the experimental data
//
void GloryDuckTables2019Lkl::PrintData(Int_t level)
{
  Lkl::PrintData(level);

  TGraph* grprbla = GetSample(0)->GetLklVsG(kFALSE);
  Double_t* sv = grprbla->GetX();

  Margin(level); cout << "         Number of masses = " << fNMasses << endl;
  Margin(level); cout << "                 <sv>_min = " << sv[0] << " [cm^3 s^-1]" << endl;
  Margin(level); cout << "                 <sv>_max = " << sv[grprbla->GetN()-1] << " [cm^3 s^-1]" << endl;
  Margin(level); cout << "                            " << endl;
  Margin(level); cout << " Parabola's content:        " << endl;
  Margin(level); cout << " Masses [GeV]     <sv> [cm^3/s] -->  " ;
  for(Int_t ibin=0;ibin<grprbla->GetN();ibin++)
    {
      cout << sv[ibin] << "  ";
    }
  cout << endl;

  for(Int_t ibin=0;ibin<fNMasses;ibin++)
    {
      Margin(level); cout << "    " << fMass[ibin] << "                              ";
      for(Int_t jbin=0;jbin<grprbla->GetN();jbin++)
        {
          cout << GetSample(ibin)->GetLklVsG(kFALSE)->Eval(sv[jbin]) << "  ";
        }
      cout << endl;
    }
  cout << endl;
}

///////////////////////////////////////////////////////////////////////////////////////////////////////
// 
// Plot a canvas with all the -2logL, ie an array
// of graphs (1 per mass) with -2logL vs <sv>
// 
// Return a pointer to the canvas, in case you want to modify it
//
TCanvas* GloryDuckTables2019Lkl::PlotInputData() 
{
  const Int_t nlines = 5;  // number of lines in parabolas canvas
  Int_t ncols = TMath::Ceil(fNMasses/Float_t(nlines)); // number of columns in parabolas canvas

  // create and divide canvas
  TCanvas* canvas = new TCanvas("inputDataCanvas","-2logL value for range of <sv> values scanned",ncols*250,nlines*250);
  canvas->Divide(ncols,nlines);

  for(Int_t ibin=0;ibin<fNMasses;ibin++)
    {
      ParabolaLkl* prbla = (ParabolaLkl*)GetSample(ibin);
      TGraph*    grprbla = prbla->GetParabola(kFALSE);
      Double_t*       sv = grprbla->GetX();

      canvas->cd(ibin+1);
      TH1I *dummypr = new TH1I(Form("dummypr_%d",ibin),Form("-2logLkl vs <sv> for m_{DM}=%.1f \\ and <sv>=[%.1f,%.1f] [cm^3 s^-1]",fMass[ibin],sv[0],sv[grprbla->GetN()-1]),1,grprbla->GetX()[1]*0.1,grprbla->GetX()[grprbla->GetN()-1]);
      dummypr->SetDirectory(0);
      dummypr->SetStats(0);
      dummypr->SetXTitle("<sv> [cm^3 s^-1]");
      dummypr->SetYTitle("#Delta(-2logL)");
      dummypr->SetMinimum(0);
      dummypr->SetMaximum(10);
      dummypr->DrawCopy();
      gPad->SetLogx();
      delete dummypr;

      // plot -2logLkl vs <sv> 
      grprbla->Draw("l");
      gPad->SetGrid();
      gPad->Modified();
      gPad->Update();
    }
  return canvas;
}

////////////////////////////////////////////////////////////////////////
//
// Set mass index to the current active mass using the mass value
//
// Return 0 in case of success, 1 otherwise
//
Int_t GloryDuckTables2019Lkl::SetActiveMass(Double_t mass)
{
  // check if the mass exists in fMass[]
  for (Int_t counter = 0; counter < fNMasses; counter++)
    {
      if(TMath::Abs(fMass[counter]-mass) < 1e-3)
        {
          fActiveMass = counter;
          return 0;
        }
    }

  cout << "GloryDuckTables2019Lkl::SetActiveMass() Message: Mass " << mass << " doesn't exist." << endl;
  return 1;
}

////////////////////////////////////////////////////////////////////////
//
// Set mass index to the current active mass using the index
//
// Return 0 in case of success, 1 otherwise
//
Int_t GloryDuckTables2019Lkl::SetActiveMass(Int_t index)
{
  // check if the index is positive and smaller than the number of masses
  if(index >=0 && index < fNMasses)
    {
      fActiveMass = index;
      return 0;
     }

  cout << "GloryDuckTables2019Lkl::SetActiveMass() Message: Index " << index << " isn't correct." << endl;
  return 1;
}

////////////////////////////////////////////////////////////////////////
//
// Likelihood function (-2logL) for one mass
// To be minimized by TMinuit
// Free parameters:
// par[0] = g
//
void gloryDuckTables2019Lkl(Int_t &fpar, Double_t *gin, Double_t &f, Double_t *par, Int_t iflag)
{
  // to avoid warnings only
  gin[0]*=1;
  fpar*=1;
  iflag*=1;
  f = 0;

  // get internal object
  GloryDuckTables2019Lkl* mylkl = dynamic_cast<GloryDuckTables2019Lkl*>(minuit->GetObjectFit());

  // g is the global scale for dPhidESignal
  Double_t g = par[0];

  // get likelihood for current active mass
  ParabolaLkl* sample = dynamic_cast<ParabolaLkl*>(mylkl->GetSample(mylkl->GetActiveMass()));

  // minimize
  f=sample->MinimizeLkl(g,kTRUE,kFALSE);
}<|MERGE_RESOLUTION|>--- conflicted
+++ resolved
@@ -207,14 +207,6 @@
   else
     cout << "GloryDuckTables2019Lkl::ReadGloryDuckInputData (" << GetName() << ") Message: Reading masses and <sigmav> values from file " << filename << endl;
 
-<<<<<<< HEAD
-  vector<Double_t> vsigma ;    // vector with <sv> values
-  vector<Double_t> vlkl ;      // vector with -2logL values
-
-  // get first line of the file (with <sv> values)
-  string sigmavLine;
-  getline(ff,sigmavLine);
-=======
   // get the number of values (which is one less than the number of lines in the file)
   string line;
   while (getline(ff, line))
@@ -231,7 +223,6 @@
   // get first line of the file (with mass values)
   string massLine;
   getline(ff,massLine);
->>>>>>> 41afd964
 
   // read first line of the file
   std::istringstream first_line(massLine);
